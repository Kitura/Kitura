--- conflicted
+++ resolved
@@ -37,6 +37,7 @@
             ("testNoDefaultEngine", testNoDefaultEngine),
             ("testRender", testRender),
             ("testRenderWithServer", testRenderWithServer),
+            ("testRenderWithServerAndSubRouter", testRenderWithServerAndSubRouter),
             ("testRenderWithOptionsWithServer", testRenderWithOptionsWithServer),
             ("testRenderWithExtensionAndWithoutDefaultTemplateEngine",
              testRenderWithExtensionAndWithoutDefaultTemplateEngine),
@@ -110,7 +111,6 @@
         performRenderServerTest(withRouter: router, onPath: "/render")
     }
 
-<<<<<<< HEAD
     func testRenderWithServerAndSubRouter() {
         let subRouter = Router()
         setupRouterForRendering(subRouter)
@@ -120,8 +120,6 @@
         performRenderServerTest(withRouter: router, onPath: "/sub/render")
     }
 
-=======
->>>>>>> 9aeac737
     private func setupRouterForRendering(_ router: Router, options: RenderingOptions? = nil) {
         router.setDefault(templateEngine: MockTemplateEngine())
 
