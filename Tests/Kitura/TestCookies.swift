/**
 * Copyright IBM Corporation 2016
 *
 * Licensed under the Apache License, Version 2.0 (the "License");
 * you may not use this file except in compliance with the License.
 * You may obtain a copy of the License at
 *
 * http://www.apache.org/licenses/LICENSE-2.0
 *
 * Unless required by applicable law or agreed to in writing, software
 * distributed under the License is distributed on an "AS IS" BASIS,
 * WITHOUT WARRANTIES OR CONDITIONS OF ANY KIND, either express or implied.
 * See the License for the specific language governing permissions and
 * limitations under the License.
 **/

import Foundation
import XCTest

@testable import Kitura
@testable import KituraNet

let cookie1Name = "KituraTest1"
let cookie1Value = "Testing-Testing-1-2-3"
let cookie2Name = "KituraTest2"
let cookie2Value = "Testing-Testing"
let cookie2ExpireExpected = NSDate(timeIntervalSinceNow: 600.0)
let cookie3Name = "KituraTest3"
let cookie3Value = "A-testing-we-go"

let cookieHost = "localhost"

class TestCookies : XCTestCase {

    static var allTests : [(String, TestCookies -> () throws -> Void)] {
        return [
            ("testCookieToServer", testCookieToServer),
            ("testCookieFromServer", testCookieFromServer)
        ]
    }

    override func tearDown() {
        doTearDown()
    }

    let router = TestCookies.setupRouter()

    func testCookieToServer() {
        performServerTest(router, asyncTasks: { expectation in
            self.performRequest("get", path: "/1/cookiedump", callback: {response in
                XCTAssertEqual(response!.statusCode, HttpStatusCode.OK, "cookiedump route did not match single path request")
                do {
                    let data = NSMutableData()
                    let count = try response!.readAllData(into: data)
                    XCTAssertEqual(count, 4, "Plover's value should have been four bytes")
                    if  let ploverValue = NSString(data: data, encoding: NSUTF8StringEncoding) {
                        XCTAssertEqual(ploverValue.bridge(), "qwer")
                    }
                    else {
                        XCTFail("Plover's value wasn't an UTF8 string")
                    }
                }
                catch {
                    XCTFail("Failed reading the body of the response")
                }
                expectation.fulfill()
            }, headers: ["Cookie": "Plover=qwer; Zxcv=tyuiop"])
        })
    }

    func testCookieFromServer() {
        performServerTest(router, asyncTasks: { expectation in
            self.performRequest("get", path: "/1/sendcookie", callback: {response in
                XCTAssertEqual(response!.statusCode, HttpStatusCode.OK, "/1/sendcookie route did not match single path request")

                let (cookie1, cookie1Expire) = self.cookieFrom(response: response!, named: cookie1Name)
                XCTAssert(cookie1 != nil, "Cookie \(cookie1Name) wasn't found in the response.")
                XCTAssertEqual(cookie1!.value, cookie1Value, "Value of Cookie \(cookie1Name) is not \(cookie1Value), was \(cookie1!.value)")
                XCTAssertEqual(cookie1!.path, "/", "Path of Cookie \(cookie1Name) is not (/), was \(cookie1!.path)")
                XCTAssertEqual(cookie1!.domain, cookieHost, "Domain of Cookie \(cookie1Name) is not \(cookieHost), was \(cookie1!.domain)")
                XCTAssertFalse(cookie1!.isSecure, "\(cookie1Name) was marked as secure. Should have not been marked so.")
                XCTAssertNil(cookie1Expire, "\(cookie1Name) had an expiration date. It shouldn't have had one")

                let (cookie2, cookie2Expire) = self.cookieFrom(response: response!, named: cookie2Name)
                XCTAssert(cookie2 != nil, "Cookie \(cookie2Name) wasn't found in the response.")
                XCTAssertEqual(cookie2!.value, cookie2Value, "Value of Cookie \(cookie2Name) is not \(cookie2Value), was \(cookie2!.value)")
                XCTAssertEqual(cookie2!.path, "/", "Path of Cookie \(cookie2Name) is not (/), was \(cookie2!.path)")
                XCTAssertEqual(cookie2!.domain, cookieHost, "Domain of Cookie \(cookie2Name) is not \(cookieHost), was \(cookie2!.domain)")
                XCTAssertFalse(cookie2!.isSecure, "\(cookie2Name) was marked as secure. Should have not been marked so.")
                XCTAssertNotNil(cookie2Expire, "\(cookie2Name) had no expiration date. It should have had one")
                XCTAssertEqual(cookie2Expire!, SpiUtils.httpDate(cookie2ExpireExpected))
                expectation.fulfill()
            })
        },
        { expectation in
            self.performRequest("get", path: "/2/sendcookie", callback: { response in
                XCTAssertEqual(response!.statusCode, HttpStatusCode.OK, "/2/sendcookie route did not match single path request")

                let (cookie, cookieExpire) = self.cookieFrom(response: response!, named: cookie3Name)
                XCTAssertNotNil(cookie, "Cookie \(cookie3Name) wasn't found in the response.")
                XCTAssertEqual(cookie!.value, cookie3Value, "Value of Cookie \(cookie3Name) is not \(cookie3Value), was \(cookie!.value)")
                XCTAssertEqual(cookie!.path, "/", "Path of Cookie \(cookie3Name) is not (/), was \(cookie!.path)")
                XCTAssertEqual(cookie!.domain, cookieHost, "Domain of Cookie \(cookie3Name) is not \(cookieHost), was \(cookie!.domain)")
                XCTAssertTrue(cookie!.isSecure, "\(cookie3Name) wasn't marked as secure. It should have been marked so.")
                XCTAssertNil(cookieExpire, "\(cookie3Name) had an expiration date. It shouldn't have had one")
                expectation.fulfill()
            })
        })
    }

    func cookieFrom(response: ClientResponse, named: String) -> (NSHTTPCookie?, String?) {
        var resultCookie: NSHTTPCookie? = nil
        var resultExpire: String?
<<<<<<< HEAD
        for (headerKey, headerValues) in response.headers.headers  {
#if os(Linux)
            let lowercaseHeaderKey = headerKey.bridge().lowercaseString
#else
=======
        for (headerKey, headerValues) in response.headersAsArrays  {
>>>>>>> 691612c2
            let lowercaseHeaderKey = headerKey.lowercased()
            if  lowercaseHeaderKey  ==  "set-cookie"  {
                for headerValue in headerValues {
                    let parts = headerValue.components(separatedBy: "; ")
                    let nameValue = parts[0].components(separatedBy: "=")
                    XCTAssertEqual(nameValue.count, 2, "Malformed Set-Cookie header \(headerValue)")

                    if  nameValue[0] == named  {
                        #if os(Linux)
                            var properties = [String: Any]()
                        #else
                            var properties = [String: AnyObject]()
                        #endif

                        properties[NSHTTPCookieName]  =  nameValue[0]
                        properties[NSHTTPCookieValue] =  nameValue[1]

                        for  part in parts[1..<parts.count] {
                            var pieces = part.components(separatedBy: "=")
                            let piece = pieces[0].lowercased()
                            switch(piece) {
                                case "secure", "httponly":
                                    properties[NSHTTPCookieSecure] = "Yes"
                                case "path" where pieces.count == 2:
                                    properties[NSHTTPCookiePath] = pieces[1]
                                case "domain" where pieces.count == 2:
                                    properties[NSHTTPCookieDomain] = pieces[1]
                                case "expires" where pieces.count == 2:
                                    resultExpire = pieces[1]
                                default:
                                    XCTFail("Malformed Set-Cookie header \(headerValue)")
                            }
                        }

                        XCTAssertNotNil(properties[NSHTTPCookieDomain], "Malformed Set-Cookie header \(headerValue)")
                        resultCookie = NSHTTPCookie(properties: properties)
                        break
                    }
                }
            }
        }

        return (resultCookie, resultExpire)
    }


    static func setupRouter() -> Router {
        let router = Router()

        router.get("/1/cookiedump") {request, response, next in
            response.status(HttpStatusCode.OK)
            if  let ploverCookie = request.cookies["Plover"]  {
                response.send(ploverCookie.value)
            }

            next()
        }

        router.get("/1/sendcookie") {request, response, next in
            response.status(HttpStatusCode.OK)

            let cookie1 = NSHTTPCookie(properties: [NSHTTPCookieName: cookie1Name,
                                                NSHTTPCookieValue: cookie1Value,
                                                NSHTTPCookieDomain: cookieHost,
                                                NSHTTPCookiePath: "/"])
            response.cookies[cookie1!.name] = cookie1
            let cookie2 = NSHTTPCookie(properties: [NSHTTPCookieName: cookie2Name,
                                                NSHTTPCookieValue: cookie2Value,
                                                NSHTTPCookieDomain: cookieHost,
                                                NSHTTPCookiePath: "/",
                                                NSHTTPCookieExpires: cookie2ExpireExpected])
            response.cookies[cookie2!.name] = cookie2

            next()
        }

        router.get("/2/sendcookie") {request, response, next in
            response.status(HttpStatusCode.OK)

            let cookie = NSHTTPCookie(properties: [NSHTTPCookieName: cookie3Name,
                                                NSHTTPCookieValue: cookie3Value,
                                                NSHTTPCookieDomain: cookieHost,
                                                NSHTTPCookiePath: "/",
                                                NSHTTPCookieSecure: "Yes"])
            response.cookies[cookie!.name] = cookie

            next()
        }

        return router
    }
}<|MERGE_RESOLUTION|>--- conflicted
+++ resolved
@@ -111,14 +111,7 @@
     func cookieFrom(response: ClientResponse, named: String) -> (NSHTTPCookie?, String?) {
         var resultCookie: NSHTTPCookie? = nil
         var resultExpire: String?
-<<<<<<< HEAD
         for (headerKey, headerValues) in response.headers.headers  {
-#if os(Linux)
-            let lowercaseHeaderKey = headerKey.bridge().lowercaseString
-#else
-=======
-        for (headerKey, headerValues) in response.headersAsArrays  {
->>>>>>> 691612c2
             let lowercaseHeaderKey = headerKey.lowercased()
             if  lowercaseHeaderKey  ==  "set-cookie"  {
                 for headerValue in headerValues {
