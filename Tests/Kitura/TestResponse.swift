/**
 * Copyright IBM Corporation 2016
 *
 * Licensed under the Apache License, Version 2.0 (the "License");
 * you may not use this file except in compliance with the License.
 * You may obtain a copy of the License at
 *
 * http://www.apache.org/licenses/LICENSE-2.0
 *
 * Unless required by applicable law or agreed to in writing, software
 * distributed under the License is distributed on an "AS IS" BASIS,
 * WITHOUT WARRANTIES OR CONDITIONS OF ANY KIND, either express or implied.
 * See the License for the specific language governing permissions and
 * limitations under the License.
 **/

import XCTest
import Foundation

@testable import Kitura
@testable import KituraNet

#if os(Linux)
    import Glibc
#else
    import Darwin
#endif

class TestResponse : XCTestCase {

    static var allTests : [(String, (TestResponse) -> () throws -> Void)] {
        return [
            ("testSimpleResponse", testSimpleResponse),
            ("testPostRequest", testPostRequest),
            ("testPostRequestUrlEncoded", testPostRequestUrlEncoded),
            ("testMultipartFormParsing", testMultipartFormParsing),
            ("testParameter", testParameter),
            ("testRedirect", testRedirect),
            ("testErrorHandler", testErrorHandler),
            ("testHeaderModifiers", testHeaderModifiers),
            ("testRouteFunc", testRouteFunc),
            ("testAcceptTypes", testAcceptTypes),
            ("testFormat", testFormat),
            ("testLink", testLink),
            ("testSubdomains", testSubdomains)
        ]
    }

    override func tearDown() {
        doTearDown()
    }

    let router = TestResponse.setupRouter()

    func testSimpleResponse() {
    	performServerTest(router) { expectation in
            self.performRequest("get", path:"/qwer", callback: {response in
                XCTAssertNotNil(response, "ERROR!!! ClientRequest response object was nil")
                XCTAssertEqual(response!.statusCode, HTTPStatusCode.OK, "HTTP Status code was \(response!.statusCode)")
                XCTAssertNotNil(response!.headers["Date"], "There was No Date header in the response")
                //XCTAssertEqual(response!.method, "GET", "The request wasn't recognized as a get")
                do {
                    let body = try response!.readString()
                    XCTAssertEqual(body!,"<!DOCTYPE html><html><body><b>Received</b></body></html>\n\n")
                }
                catch{
                    XCTFail("No response body")
                }
                expectation.fulfill()
            })
        }
    }

    func testPostRequest() {
    	performServerTest(router) { expectation in
            self.performRequest("post", path: "/bodytest", callback: {response in
                XCTAssertNotNil(response, "ERROR!!! ClientRequest response object was nil")
                //XCTAssertEqual(response!.method, "POST", "The request wasn't recognized as a post")
                XCTAssertNotNil(response!.headers["Date"], "There was No Date header in the response")
                do {
                    let body = try response!.readString()
                    XCTAssertEqual(body!,"<!DOCTYPE html><html><body><b>Received text body: </b>plover\nxyzzy\n</body></html>\n\n")
                }
                catch{
                    XCTFail("No response body")
                }
                expectation.fulfill()
            }) {req in
                req.write(from: "plover\n")
                req.write(from: "xyzzy\n")
            }
        }
    }
    
    func testPostRequestUrlEncoded() {
        performServerTest(router) { expectation in
            self.performRequest("post", path: "/bodytest", callback: {response in
                XCTAssertNotNil(response, "ERROR!!! ClientRequest response object was nil")
                XCTAssertNotNil(response!.headers["Date"], "There was No Date header in the response")
                do {
                    let body = try response!.readString()
                    XCTAssertEqual(body!,"<!DOCTYPE html><html><body><b>Received URL encoded body</b><br> [\"swift\": \"rocks\"] </body></html>\n\n")
                }
                catch{
                    XCTFail("No response body")
                }
                expectation.fulfill()
            }) {req in
                req.headers["Content-Type"] = "application/x-www-form-urlencoded"
                req.write(from: "swift=rocks")
            }
        }
        // repeat the same test with a Content-Type parameter of charset=UTF-8
        performServerTest(router) { expectation in
            self.performRequest("post", path: "/bodytest", callback: {response in
                XCTAssertNotNil(response, "ERROR!!! ClientRequest response object was nil")
                XCTAssertNotNil(response!.headers["Date"], "There was No Date header in the response")
                do {
                    let body = try response!.readString()
                    XCTAssertEqual(body!,"<!DOCTYPE html><html><body><b>Received URL encoded body</b><br> [\"swift\": \"rocks\"] </body></html>\n\n")
                }
                catch{
                    XCTFail("No response body")
                }
                expectation.fulfill()
            }) {req in
                req.headers["Content-Type"] = "application/x-www-form-urlencoded; charset=UTF-8"
                req.write(from: "swift=rocks")
            }
        }
    }

    func dataComponentsTest(_ searchString: String, separator: String) {
        let stringFind = searchString.components(separatedBy: separator)
        
        // test NSData.components extension
        let separatorData = separator.data(using: NSUTF8StringEncoding)!
        let searchData = searchString.data(using: NSUTF8StringEncoding)!
        let dataFind = searchData.components(separatedBy: separatorData)
        
        // ensure we get the same sized array back
        XCTAssert(dataFind.count == stringFind.count)
        // test string lenghts - this would start failing if we use Unicode charaters
        for i in 0 ..< stringFind.count {
            XCTAssert(stringFind[i].characters.count == dataFind[i].length)
        }
    }
    
    func testMultipartFormParsing() {
        
        // ensure NSData.components works just like String.components
        dataComponentsTest("AxAyAzA", separator: "A")
        dataComponentsTest("HelloWorld", separator: "World")
        dataComponentsTest("ababababababababababa", separator: "b")
        dataComponentsTest("Invalid separator", separator: "")
        dataComponentsTest("", separator: "Invalid search string")
        
        performServerTest(router) { expectation in
            self.performRequest("post", path: "/multibodytest", callback: {response in
                XCTAssertNotNil(response, "ERROR!!! ClientRequest response object was nil")
                do {
                    let body = try response!.readString()
                    XCTAssertEqual(body!, "text text(\"text default\") file1 text(\"Content of a.txt.\") file2 text(\"<!DOCTYPE html><title>Content of a.html.</title>\") ")
                }
                catch {
                    XCTFail("No response body")
                }
                expectation.fulfill()
            }) {req in
                req.headers["Content-Type"] = "multipart/form-data; boundary=---------------------------9051914041544843365972754266"
                req.write(from: "-----------------------------9051914041544843365972754266\r\n" +
                    "Content-Disposition: form-data; name=\"text\"\r\n\r\n" +
                    "text default\r\n" +
                    "-----------------------------9051914041544843365972754266\r\n" +
                    "Content-Disposition: form-data; name=\"file1\"; filename=\"a.txt\"\r\n" +
                    "Content-Type: text/plain\r\n\r\n" +
                    "Content of a.txt.\r\n" +
                    "-----------------------------9051914041544843365972754266\r\n" +
                    "Content-Disposition: form-data; name=\"file2\"; filename=\"a.html\"\r\n" +
                    "Content-Type: text/html\r\n\r\n" +
                    "<!DOCTYPE html><title>Content of a.html.</title>\r\n" +
                    "-----------------------------9051914041544843365972754266--")
            }
        }
        // repeat the test with blank headers (allowed as per section 5.1 of RFC 2046) and custom headers that should be skiped
        performServerTest(router) { expectation in
            self.performRequest("post", path: "/multibodytest", callback: {response in
                XCTAssertNotNil(response, "ERROR!!! ClientRequest response object was nil")
                do {
                    let body = try response!.readString()
                    XCTAssertEqual(body!, " text(\"text default\") file1 text(\"Content of a.txt.\") file2 text(\"<!DOCTYPE html><title>Content of a.html.</title>\") ")
                }
                catch {
                    XCTFail("No response body")
                }
                expectation.fulfill()
            }) {req in
                req.headers["Content-Type"] = "multipart/form-data; boundary=---------------------------9051914041544843365972754266"
<<<<<<< HEAD
                req.write(from: "This is a preamble and should be ignored" +
                    "\r\n-----------------------------9051914041544843365972754266\r\n" +
=======
                req.write(from: "-----------------------------9051914041544843365972754266\r\n" +
>>>>>>> 3dfd1ac0
                    "\r\n" +
                    "text default\r\n" +
                    "-----------------------------9051914041544843365972754266\r\n" +
                    "Content-Disposition: form-data; name=\"file1\"; filename=\"a.txt\"\r\n" +
                    "Content-Type: text/plain\r\n" +
                    "X-Arbitrary-Header: we should ignore this\r\n\r\n" +
                    "Content of a.txt.\r\n" +
                    "-----------------------------9051914041544843365972754266\r\n" +
                    "Content-Disposition: form-data; name=\"file2\"; filename=\"a.html\"\r\n" +
                    "Content-Type: text/html\r\n" +
                    "X-Arbitrary-Header2: we should ignore this too\r\n\r\n" +
                    "<!DOCTYPE html><title>Content of a.html.</title>\r\n" +
                    "-----------------------------9051914041544843365972754266--")
            }
        }
        // One more test to ensure we handle Content-Type with a parameter after the bounadary
        performServerTest(router) { expectation in
            self.performRequest("post", path: "/multibodytest", callback: {response in
                XCTAssertNotNil(response, "ERROR!!! ClientRequest response object was nil")
                do {
                    let body = try response!.readString()
                    XCTAssertEqual(body!, " text(\"text default\") ")
                }
                catch {
                    XCTFail("No response body")
                }
                expectation.fulfill()
            }) {req in
                req.headers["Content-Type"] = "multipart/form-data; boundary=ZZZY70gRGgDPOiChzXcmW3psiU7HlnC; charset=US-ASCII"
<<<<<<< HEAD
                req.write(from: "Preamble" +
                    "\r\n--ZZZY70gRGgDPOiChzXcmW3psiU7HlnC\r\n" +
=======
                req.write(from: "--ZZZY70gRGgDPOiChzXcmW3psiU7HlnC\r\n" +
>>>>>>> 3dfd1ac0
                    "\r\n" +
                    "text default\r\n" +
                    "--ZZZY70gRGgDPOiChzXcmW3psiU7HlnC--")
            }
        }
    }

    func testParameter() {
    	performServerTest(router) { expectation in
            self.performRequest("get", path: "/zxcv/test?q=test2", callback: {response in
                XCTAssertNotNil(response, "ERROR!!! ClientRequest response object was nil")
                do {
                    let body = try response!.readString()
                    XCTAssertEqual(body!,"<!DOCTYPE html><html><body><b>Received /zxcv</b><p><p>p1=test<p><p>q=test2<p><p>u1=Ploni Almoni</body></html>\n\n")
                }
                catch{
                    XCTFail("No response body")
                }
                expectation.fulfill()
            })
        }
    }

    func testRedirect() {
        performServerTest(router) { expectation in
            self.performRequest("get", path: "/redir", callback: {response in
                XCTAssertNotNil(response, "ERROR!!! ClientRequest response object was nil")
                do {
                    let body = try response!.readString()
                    XCTAssertNotNil(body!.range(of: "ibm"),"response does not contain IBM")
                }
                catch{
                    XCTFail("No response body")
                }
                expectation.fulfill()
            })
        }
    }

    func testErrorHandler() {
        performServerTest(router) { expectation in
            self.performRequest("get", path: "/error", callback: {response in
                XCTAssertNotNil(response, "ERROR!!! ClientRequest response object was nil")
                do {
                    let body = try response!.readString()
                    let errorDescription = "foo is nil"
                    XCTAssertEqual(body!,"Caught the error: \(errorDescription)")
                }
                catch{
                    XCTFail("No response body")
                }
                expectation.fulfill()
            })
        }
    }

    func testRouteFunc() {
        performServerTest(router, asyncTasks: { expectation in
            self.performRequest("get", path: "/route", callback: {response in
                XCTAssertNotNil(response, "ERROR!!! ClientRequest response object was nil")
                XCTAssertEqual(response!.statusCode, HTTPStatusCode.OK, "HTTP Status code was \(response!.statusCode)")
                do {
                    let body = try response!.readString()
                    XCTAssertEqual(body!,"get 1\nget 2\n")
                }
                catch{
                    XCTFail("No response body")
                }
                expectation.fulfill()
            })
        }, { expectation in
            self.performRequest("post", path: "/route", callback: {response in
                XCTAssertNotNil(response, "ERROR!!! ClientRequest response object was nil")
                XCTAssertEqual(response!.statusCode, HTTPStatusCode.OK, "HTTP Status code was \(response!.statusCode)")
                do {
                    let body = try response!.readString()
                    XCTAssertEqual(body!,"post received")
                }
                catch{
                    XCTFail("No response body")
                }
                expectation.fulfill()
            })
        })
    }

    func testHeaderModifiers() {

        router.get("/headerTest") { _, response, next in

            response.headers.append("Content-Type", value: "text/html")
            XCTAssertEqual(response.headers["Content-Type"]!, "text/html")

            response.headers.append("Content-Type", value: "text/plain; charset=utf-8")
            XCTAssertEqual(response.headers["Content-Type"]!, "text/html, text/plain; charset=utf-8")

            response.headers["Content-Type"] = nil
            XCTAssertNil(response.headers["Content-Type"])

            response.headers.append("Content-Type", value: "text/plain, image/png")
            XCTAssertEqual(response.headers["Content-Type"]!, "text/plain, image/png")

            response.headers.append("Content-Type", value: "text/html, image/jpeg")
            XCTAssertEqual(response.headers["Content-Type"]!, "text/plain, image/png, text/html, image/jpeg")

            response.headers.append("Content-Type", value: "charset=UTF-8")
            XCTAssertEqual(response.headers["Content-Type"]!, "text/plain, image/png, text/html, image/jpeg, charset=UTF-8")

            response.headers["Content-Type"] = nil

            response.headers.append("Content-Type", value: "text/plain")
            XCTAssertEqual(response.headers["Content-Type"]!, "text/plain")

            response.headers.append("Content-Type", value: "image/png, text/html")
            XCTAssertEqual(response.headers["Content-Type"]!, "text/plain, image/png, text/html")

            do {
                try response.status(HTTPStatusCode.OK).end("<!DOCTYPE html><html><body><b>Received</b></body></html>\n\n")
            }
            catch {}
            next()
        }

        performServerTest(router) { expectation in
            self.performRequest("get", path: "/headerTest", callback: {response in
                XCTAssertNotNil(response, "ERROR!!! ClientRequest response object was nil")
                expectation.fulfill()
            })
        }

    }

    func testAcceptTypes() {

        router.get("/customPage") { request, response, next in

            XCTAssertEqual(request.accepts(types: "html"), "html", "Accepts did not return expected value")
            XCTAssertEqual(request.accepts(types: "text/html"), "text/html", "Accepts did not return expected value")
            XCTAssertEqual(request.accepts(types: ["json", "text"]), "json", "Accepts did not return expected value")
            XCTAssertEqual(request.accepts(types: "application/json"), "application/json", "Accepts did not return expected value")

            // test for headers with * subtype
            XCTAssertEqual(request.accepts(types: "application/xml"), "application/xml", "Accepts did not return expected value")
            XCTAssertEqual(request.accepts(types: "xml", "json"), "json", "Accepts did not return expected value")
            XCTAssertEqual(request.accepts(types: "html", "xml", "png"), "html", "Accepts did not return expected value")

            // shouldn't match anything
            XCTAssertNil(request.accepts(types: "image/png"), "Request accepts this type when it shouldn't")
            XCTAssertNil(request.accepts(types: "png"), "Request accepts this type when it shouldn't")
            XCTAssertNil(request.accepts(types: "unreal"), "Invalid extension was accepted!")

            do {
                try response.status(HTTPStatusCode.OK).end("<!DOCTYPE html><html><body><b>Received</b></body></html>\n\n")
            }
            catch {}
            next()
        }

        router.get("/customPage2") { request, response, next in

            XCTAssertEqual(request.accepts(types: "image/png"), "image/png", "Request accepts this type when it shouldn't")
            XCTAssertEqual(request.accepts(types: "image/tiff"), "image/tiff", "Request accepts this type when it shouldn't")
            XCTAssertEqual(request.accepts(types: "json", "jpeg", "html"), "html", "Accepts did not return expected value")
            XCTAssertEqual(request.accepts(types: ["png", "html", "text/html"]), "html", "Accepts did not return expected value")
            XCTAssertEqual(request.accepts(types: ["xml", "html", "unreal"]), "html", "Accepts did not return expected value")

            do {
                try response.status(HTTPStatusCode.OK).end("<!DOCTYPE html><html><body><b>Received</b></body></html>\n\n")
            }
            catch {}
            next()
        }

        performServerTest(router, asyncTasks: { expectation in
            self.performRequest("get", path: "/customPage", callback: {response in
                XCTAssertNotNil(response, "ERROR!!! ClientRequest response object was nil")
                expectation.fulfill()
            }) {req in
                req.headers = ["Accept" : "text/*;q=.5, application/json, application/*;q=.3"]
            }
        }, { expectation in
            self.performRequest("get", path:"/customPage2", callback: {response in
                XCTAssertNotNil(response, "ERROR!!! ClientRequest response object was nil")
                expectation.fulfill()
            }) {req in
                req.headers = ["Accept" : "application/*;q=0.2, image/jpeg;q=0.8, text/html, text/plain, */*;q=.7"]
            }
        })
    }

    func testFormat() {
        performServerTest(router) { expectation in
            self.performRequest("get", path:"/format", callback: {response in
                XCTAssertNotNil(response, "ERROR!!! ClientRequest response object was nil")
                XCTAssertEqual(response!.statusCode, HTTPStatusCode.OK, "HTTP Status code was \(response!.statusCode)")
                XCTAssertEqual(response!.headers["Content-Type"]!.first!, "text/html")
                do {
                    let body = try response!.readString()
                    XCTAssertEqual(body!,"<!DOCTYPE html><html><body>Hi from Kitura!</body></html>\n\n")
                }
                catch{
                    XCTFail("No response body")
                }
                expectation.fulfill()
                }, headers: ["Accept" : "text/html"])
        }

        performServerTest(router) { expectation in
            self.performRequest("get", path:"/format", callback: {response in
                XCTAssertNotNil(response, "ERROR!!! ClientRequest response object was nil")
                XCTAssertEqual(response!.statusCode, HTTPStatusCode.OK, "HTTP Status code was \(response!.statusCode)")
                XCTAssertEqual(response!.headers["Content-Type"]!.first!, "text/plain")
                do {
                    let body = try response!.readString()
                    XCTAssertEqual(body!,"Hi from Kitura!")
                }
                catch{
                    XCTFail("No response body")
                }
                expectation.fulfill()
                }, headers: ["Accept" : "text/plain"])
        }

        performServerTest(router) { expectation in
            self.performRequest("get", path:"/format", callback: {response in
                XCTAssertNotNil(response, "ERROR!!! ClientRequest response object was nil")
                XCTAssertEqual(response!.statusCode, HTTPStatusCode.OK, "HTTP Status code was \(response!.statusCode)")
                do {
                    let body = try response!.readString()
                    XCTAssertEqual(body!,"default")
                }
                catch{
                    XCTFail("No response body")
                }
                expectation.fulfill()
                }, headers: ["Accept" : "text/cmd"])
        }

    }

    func testLink() {
        performServerTest(router) { expectation in
            self.performRequest("get", path: "/single_link", callback: { response in
                XCTAssertNotNil(response, "ERROR!!! ClientRequest response object was nil")
                XCTAssertEqual(response!.statusCode, HTTPStatusCode.OK, "HTTP Status code was \(response!.statusCode)")
                let header = response!.headers["Link"]?.first
                XCTAssertNotNil(header, "Link header should not be nil")
                XCTAssertEqual(header!, "<https://developer.ibm.com/swift>; rel=\"root\"")
                expectation.fulfill()
            })
        }

        performServerTest(router) { expectation in
            self.performRequest("get", path: "/multiple_links", callback: { response in
                XCTAssertNotNil(response, "ERROR!!! ClientRequest response object was nil")
                XCTAssertEqual(response!.statusCode, HTTPStatusCode.OK, "HTTP Status code was \(response!.statusCode)")
                let firstLink = "<https://developer.ibm.com/swift/products/ibm-swift-sandbox/>; rel=\"next\""
                let secondLink = "<https://developer.ibm.com/swift/products/ibm-bluemix/>; rel=\"prev\""
                let header = response!.headers["Link"]?.first
                XCTAssertNotNil(header, "Link header should not be nil")
                XCTAssertNotNil(header!.range(of: firstLink), "link header should contain first link")
                XCTAssertNotNil(header!.range(of: secondLink), "link header should contain second link")
                expectation.fulfill()
            })
        }
    }

    func testSubdomains() {
        performServerTest(router) { expectation in
            self.performRequest("get", path: "/subdomains", callback: { response in
                XCTAssertNotNil(response, "ERROR!!! ClientRequest response object was nil")
                XCTAssertEqual(response!.statusCode, HTTPStatusCode.OK, "HTTP Status code was \(response!.statusCode)")
                let hostHeader = response!.headers["Host"]?.first
                let domainHeader = response!.headers["Domain"]?.first
                let subdomainsHeader = response!.headers["Subdomain"]?.first

                XCTAssertEqual(hostHeader, "localhost", "Wrong http response host")
                XCTAssertEqual(domainHeader, "localhost", "Wrong http response domain")
                XCTAssertEqual(subdomainsHeader, "", "Wrong http response subdomains")
                expectation.fulfill()
            })
        }

        performServerTest(router) { expectation in
            self.performRequest("get", path: "/subdomains", callback: { response in
                XCTAssertNotNil(response, "ERROR!!! ClientRequest response object was nil")
                XCTAssertEqual(response!.statusCode, HTTPStatusCode.OK, "HTTP Status code was \(response!.statusCode)")
                let hostHeader = response!.headers["Host"]?.first
                let domainHeader = response!.headers["Domain"]?.first
                let subdomainsHeader = response!.headers["Subdomain"]?.first

                XCTAssertEqual(hostHeader, "a.b.c.example.com", "Wrong http response host")
                XCTAssertEqual(domainHeader, "example.com", "Wrong http response domain")
                XCTAssertEqual(subdomainsHeader, "a, b, c", "Wrong http response subdomains")
                expectation.fulfill()
            }, headers: ["Host" : "a.b.c.example.com"])
        }

        performServerTest(router) { expectation in
            self.performRequest("get", path: "/subdomains", callback: { response in
                XCTAssertNotNil(response, "ERROR!!! ClientRequest response object was nil")
                XCTAssertEqual(response!.statusCode, HTTPStatusCode.OK, "HTTP Status code was \(response!.statusCode)")
                let hostHeader = response!.headers["Host"]?.first
                let domainHeader = response!.headers["Domain"]?.first
                let subdomainsHeader = response!.headers["Subdomain"]?.first

                XCTAssertEqual(hostHeader, "a.b.c.d.example.co.uk", "Wrong http response host")
                XCTAssertEqual(domainHeader, "example.co.uk", "Wrong http response domain")
                XCTAssertEqual(subdomainsHeader, "a, b, c, d", "Wrong http response subdomains")
                expectation.fulfill()
            }, headers: ["Host" : "a.b.c.d.example.co.uk"])
        }
    }


    static func setupRouter() -> Router {
        let router = Router()

        // subdomains test
        router.get("subdomains") { request, response, next in
            response.headers["Host"] = request.hostname
            response.headers["Domain"] = request.domain

            let subdomains = request.subdomains

            response.headers["Subdomain"] = subdomains.joined(separator: ", ")

            response.status(.OK)
            next()
        }

        // the same router definition is used for all these test cases
        router.all("/zxcv/:p1") { request, _, next in
            request.userInfo["u1"] = "Ploni Almoni".bridge()
            next()
        }

        router.get("/qwer") { _, response, next in
            response.headers["Content-Type"] = "text/html; charset=utf-8"
            do {
                try response.end("<!DOCTYPE html><html><body><b>Received</b></body></html>\n\n")
            }
            catch {}
            next()
        }

        router.get("/zxcv/:p1") { request, response, next in
            response.headers["Content-Type"] = "text/html; charset=utf-8"
            let p1 = request.parameters["p1"] ?? "(nil)"
            let q = request.queryParameters["q"] ?? "(nil)"
            let u1 = request.userInfo["u1"] as? NSString ?? "(nil)"
            do {
                try response.send("<!DOCTYPE html><html><body><b>Received /zxcv</b><p><p>p1=\(p1)<p><p>q=\(q)<p><p>u1=\(u1)</body></html>\n\n").end()
            }
            catch {}
            next()
        }

        router.get("/redir") { _, response, next in
            do {
                try response.redirect("http://www.ibm.com")
            }
            catch {}

            next()
        }

        // Error handling example
        router.get("/error") { _, response, next in
            response.status(HTTPStatusCode.internalServerError)
            response.error = InternalError.nilVariable(variable: "foo")
            next()
        }

        router.route("/route")
        .get { _, response, next in
            response.send("get 1\n")
            next()
        }
        .post {_, response, next in
            response.send("post received")
            next()
        }
        .get { _, response, next in
            response.send("get 2\n")
            next()
        }

        router.all("/bodytest", middleware: BodyParser())

        router.post("/bodytest") { request, response, next in
            response.headers["Content-Type"] = "text/html; charset=utf-8"
            guard let requestBody = request.body else {
                next ()
                return
            }
            switch (requestBody) {
                case .urlEncoded(let value):
                    do {
                        try response.end("<!DOCTYPE html><html><body><b>Received URL encoded body</b><br> \(value) </body></html>\n\n")
                    }
                    catch {}
                case .text(let value):
                    do {
                        try response.end("<!DOCTYPE html><html><body><b>Received text body: </b>\(value)</body></html>\n\n")
                    }
                    catch {}
                default:
                    response.error = Error.failedToParseRequestBody(body: "\(request.body)")

            }

            next()
        }
        
        router.all("/multibodytest", middleware: BodyParser())
        
        router.post("/multibodytest") { request, response, next in
            guard let requestBody = request.body else {
                next ()
                return
            }
            switch (requestBody) {
            case .multipart(let parts):
                for part in parts {
                    response.send("\(part.name) \(part.body) ")
                }
            default:
                response.error = Error.failedToParseRequestBody(body: "\(request.body)")
            }
            next()
        }
        
        router.post("/bodytest") { request, response, next in
            response.headers["Content-Type"] = "text/html; charset=utf-8"
            guard let requestBody = request.body else {
                next ()
                return
            }
            
            print(requestBody)
        }

        func callbackText(request: RouterRequest, response: RouterResponse) {
            do {
                try response.status(HTTPStatusCode.OK).send("Hi from Kitura!").end()
            }
            catch {}

        }

        func callbackHtml(request: RouterRequest, response: RouterResponse) {
            do {
                try response.status(HTTPStatusCode.OK).send("<!DOCTYPE html><html><body>Hi from Kitura!</body></html>\n\n").end()
            }
            catch {}

        }

        func callbackDefault(request: RouterRequest, response: RouterResponse) {
            do {
                response.headers["Content-Type"] = "text/plain; charset=utf-8"
                try response.status(HTTPStatusCode.OK).send("default").end()
            }
            catch {}

        }

        router.get("/format") { request, response, next in
            do {
                try response.format(callbacks: [
                                                   "text/plain" : callbackText,
                                                   "text/html" : callbackHtml,
                                                   "default" : callbackDefault])
            }
            catch {}
        }

        router.get("/single_link") { request, response, next in
            do {
                try response.addLink("https://developer.ibm.com/swift",
                                     linkParameters: [.rel: "root"]).status(.OK).end()
            } catch {}
        }

        router.get("/multiple_links") { request, response, next in
            do {
              try response
                .addLink("https://developer.ibm.com/swift/products/ibm-bluemix/",
                         linkParameters: [.rel: "prev"])
                .addLink("https://developer.ibm.com/swift/products/ibm-swift-sandbox/",
                         linkParameters: [.rel: "next"])
              .status(.OK).end()
            } catch {}
        }

        router.error { request, response, next in
            response.headers["Content-Type"] = "text/html; charset=utf-8"
            do {
                let errorDescription: String
                if let error = response.error {
                    errorDescription = "\(error)"
                }
                else {
                    errorDescription = ""
                }
                try response.send("Caught the error: \(errorDescription)").end()
            }
            catch {}
            next()
        }

	return router
    }
}<|MERGE_RESOLUTION|>--- conflicted
+++ resolved
@@ -196,12 +196,8 @@
                 expectation.fulfill()
             }) {req in
                 req.headers["Content-Type"] = "multipart/form-data; boundary=---------------------------9051914041544843365972754266"
-<<<<<<< HEAD
                 req.write(from: "This is a preamble and should be ignored" +
                     "\r\n-----------------------------9051914041544843365972754266\r\n" +
-=======
-                req.write(from: "-----------------------------9051914041544843365972754266\r\n" +
->>>>>>> 3dfd1ac0
                     "\r\n" +
                     "text default\r\n" +
                     "-----------------------------9051914041544843365972754266\r\n" +
@@ -231,12 +227,8 @@
                 expectation.fulfill()
             }) {req in
                 req.headers["Content-Type"] = "multipart/form-data; boundary=ZZZY70gRGgDPOiChzXcmW3psiU7HlnC; charset=US-ASCII"
-<<<<<<< HEAD
                 req.write(from: "Preamble" +
                     "\r\n--ZZZY70gRGgDPOiChzXcmW3psiU7HlnC\r\n" +
-=======
-                req.write(from: "--ZZZY70gRGgDPOiChzXcmW3psiU7HlnC\r\n" +
->>>>>>> 3dfd1ac0
                     "\r\n" +
                     "text default\r\n" +
                     "--ZZZY70gRGgDPOiChzXcmW3psiU7HlnC--")
