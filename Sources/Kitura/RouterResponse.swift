/**
 * Copyright IBM Corporation 2016
 *
 * Licensed under the Apache License, Version 2.0 (the "License");
 * you may not use this file except in compliance with the License.
 * You may obtain a copy of the License at
 *
 * http://www.apache.org/licenses/LICENSE-2.0
 *
 * Unless required by applicable law or agreed to in writing, software
 * distributed under the License is distributed on an "AS IS" BASIS,
 * WITHOUT WARRANTIES OR CONDITIONS OF ANY KIND, either express or implied.
 * See the License for the specific language governing permissions and
 * limitations under the License.
 **/

import KituraNet
import KituraSys

// For JSON parsing support
import SwiftyJSON

import Foundation
import LoggerAPI

// MARK: RouterResponse

public class RouterResponse {

    ///
    /// The server response
    ///
    let response: ServerResponse

    ///
    /// The router
    ///
    unowned let router: Router

    ///
    /// The associated request
    ///
    let request: RouterRequest

    ///
    /// The buffer used for output
    ///
    private let buffer = BufferList()

    ///
    /// Whether the response has ended
    ///
    var invokedEnd = false
    
    ///
    /// Whether data has been added to buffer
    ///
    var invokedSend = false

    //
    // Lifecycle hook called on end()
    //
    private var onEndInvoked: LifecycleHandler = {}

    ///
    /// Set of cookies to return with the response
    ///
    public var cookies = [String: NSHTTPCookie]()

    ///
    /// Optional error value
    ///
    public var error: ErrorProtocol?
    
    public var headers: Headers

    public var statusCode: HTTPStatusCode {
        get {
            return response.statusCode ?? .unknown
        }

        set(newValue) {
            response.statusCode = newValue
        }
    }

    ///
    /// Initializes a RouterResponse instance
    ///
    /// - Parameter response: the server response
    ///
    /// - Returns: a ServerResponse instance
    ///
    init(response: ServerResponse, router: Router, request: RouterRequest) {

        self.response = response
        self.router = router
        self.request = request
        headers = Headers(headers: response.headers)
        statusCode = .unknown
    }

    ///
    /// Ends the response
    ///
    /// - Throws: ???
    /// - Returns: a RouterResponse instance
    ///
    @discardableResult
<<<<<<< HEAD
    public func end() throws -> RouterResponse {
=======
    public func end() throws {
>>>>>>> e614239d

        onEndInvoked()
        
        // Sets status code if unset
        if statusCode == .unknown {
            statusCode = .OK
        }

        if  let data = buffer.data {
            let contentLength = headers["Content-Length"]
            if  contentLength == nil {
                headers["Content-Length"] = String(buffer.count)
            }
            addCookies()

            if  request.method != .head {
                try response.write(from: data)
            }
        }
        invokedEnd = true
        try response.end()
    }

    //
    // Add Set-Cookie headers
    //
    private func addCookies() {
        var cookieStrings = [String]()

        for  (_, cookie) in cookies {
            var cookieString = cookie.name + "=" + cookie.value + "; path=" + cookie.path + "; domain=" + cookie.domain
            if  let expiresDate = cookie.expiresDate {
                cookieString += "; expires=" + SPIUtils.httpDate(expiresDate)
            }

            if  cookie.isSecure  {
                cookieString += "; secure; HTTPOnly"
            }

            cookieStrings.append(cookieString)
        }
        response.headers.append("Set-Cookie", value: cookieStrings)
    }

    ///
    /// Ends the response and sends a string
    ///
    /// - Parameter str: the String before the response ends
    ///
    /// - Throws: ???
    /// - Returns: a RouterResponse instance
    ///
    public func end(_ str: String) throws {

        send(str)
        try end()

    }

    ///
    /// Ends the response and sends data
    ///
    /// - Parameter data: the data to send before the response ends
    ///
    /// - Throws: ???
    /// - Returns: a RouterResponse instance
    ///
    public func end(_ data: NSData) throws {

        send(data: data)
        try end()

    }

    ///
    /// Sends a string
    ///
    /// - Parameter str: the string to send
    ///
    /// - Returns: a RouterResponse instance
    ///
    @discardableResult
    public func send(_ str: String) -> RouterResponse {

        if  let data = StringUtils.toUtf8String(str)  {
            send(data: data)
        }
        return self

    }

    ///
    /// Sends data
    ///
    /// - Parameter data: the data to send
    ///
    /// - Returns: a RouterResponse instance
    ///
    @discardableResult
    public func send(data: NSData) -> RouterResponse {

        buffer.append(data: data)
        invokedSend = true
        return self

    }

    ///
    /// Sends a file
    ///
    /// - Parameter fileName: the name of the file to send.
    ///
    /// - Returns: a RouterResponse instance
    ///
    /// Note: Sets the Content-Type header based on the "extension" of the file
    ///       If the fileName is relative, it is relative to the current directory
    ///
    @discardableResult
    public func send(fileName: String) throws -> RouterResponse {
        let data = try NSData(contentsOfFile: fileName, options: [])

        let contentType =  ContentType.sharedInstance.getContentType(forFileName: fileName)
        if  let contentType = contentType {
            headers["Content-Type"] = contentType
        }

        send(data: data)

        return self
    }

    ///
    /// Sends JSON
    ///
    /// - Parameter json: the JSON object to send
    ///
    /// - Returns: a RouterResponse instance
    ///
    @discardableResult
    public func send(json: JSON) -> RouterResponse {

        let jsonStr = json.description
        type("json")
        send(jsonStr)
        return self
    }

    ///
    /// Set the status code
    ///
    /// - Parameter status: the status code object
    ///
    /// - Returns: a RouterResponse instance
    ///
    @discardableResult
    public func status(_ status: HTTPStatusCode) -> RouterResponse {
        response.statusCode = status
        return self
    }

    ///
    /// Sends the status code
    ///
    /// - Parameter status: the status code object
    ///
    /// - Throws: ???
    /// - Returns: a RouterResponse instance
    ///
    public func send(status: HTTPStatusCode) throws -> RouterResponse {

        self.status(status)
        if let statusCode = HTTP.statusCodes[status.rawValue] {
            send(statusCode)
        }
        return self

    }

    ///
    /// Redirect to path
    ///
    /// - Parameter: the path for the redirect
    ///
    /// - Returns: a RouterResponse instance
    ///
    @discardableResult
    public func redirect(_ path: String) throws -> RouterResponse {
        return try redirect(.movedTemporarily, path: path)
    }

    ///
    /// Redirect to path with status code
    ///
    /// - Parameter: the status code for the redirect
    /// - Parameter: the path for the redirect
    ///
    /// - Returns: a RouterResponse instance
    ///
    public func redirect(_ status: HTTPStatusCode, path: String) throws -> RouterResponse {

        try self.status(status).location(path).end()
        return self

    }

    ///
    /// Sets the location path
    ///
    /// - Parameter path: the path
    ///
    /// - Returns: a RouterResponse instance
    ///
    public func location(_ path: String) -> RouterResponse {

        var p = path
        if  p == "back" {
            if let referrer = headers["referrer"] {
                p = referrer
            } else {
                p = "/"
            }
        }
        headers["Location"] = p
        return self

    }

    ///
    /// Renders a resource using Router's template engine
    ///
    /// - Parameter resource: the resource name without extension
    ///
    /// - Returns: a RouterResponse instance
    ///
    // influenced by http://expressjs.com/en/4x/api.html#app.render
    public func render(_ resource: String, context: [ String: Any]) throws -> RouterResponse {
        let renderedResource = try router.render(template: resource, context: context)
        return send(renderedResource)
    }

    ///
    /// Sets the Content-Type HTTP header
    ///
    /// - Parameter type: the type to set to
    ///
    public func type(_ type: String, charset: String? = nil) {
        if  let contentType = ContentType.sharedInstance.getContentType(forExtension: type) {
            var contentCharset = ""
            if let charset = charset {
                contentCharset = "; charset=\(charset)"
            }
            headers["Content-Type"] = contentType + contentCharset
        }
    }

    ///
    /// Sets the Content-Disposition to "attachment" and optionally
    /// sets filename parameter in Content-Disposition and Content-Type
    ///
    /// - Parameter filePath: the file to set the filename to
    ///
    public func prepareAttachment(for filePath: String? = nil) {
        guard let filePath = filePath else {
            headers["Content-Disposition"] = "attachment"
            return
        }

        let filePaths = filePath.characters.split {$0 == "/"}.map(String.init)
        guard let fileName = filePaths.last else {
            return
        }
        headers["Content-Disposition"] = "attachment; fileName = \"\(fileName)\""

        let contentType =  ContentType.sharedInstance.getContentType(forFileName: fileName)
        if  let contentType = contentType {
            headers["Content-Type"] = contentType
        }
    }

    ///
    /// Sets headers and attaches file for downloading
    ///
    /// - Parameter filePath: the file to download
    ///
    public func send(download: String) throws {
        try send(fileName: download)
        prepareAttachment(for: download)
    }

    ///
    /// Sets the pre-flush lifecycle handler and returns the previous one
    ///
    /// - Parameter newPreFlush: The new pre-flush lifecycle handler
    public func setOnEndInvoked(_ newOnEndInvoked: LifecycleHandler) -> LifecycleHandler {
        let oldOnEndInvoked = onEndInvoked
        onEndInvoked = newOnEndInvoked
        return oldOnEndInvoked
    }


    ///
    /// Performs content-negotiation on the Accept HTTP header on the request, when present. It uses
    /// request.accepts() to select a handler for the request, based on the acceptable types ordered by their
    /// quality values. If the header is not specified, the default callback is invoked. When no match is found,
    /// the server invokes the default callback if exists, or responds with 406 “Not Acceptable”.
    /// The Content-Type response header is set when a callback is selected.
    ///
    /// - Parameter callbacks: a dictionary that maps content types to handlers
    ///
    public func format(callbacks: [String : ((RouterRequest, RouterResponse) -> Void)]) throws {
        let callbackTypes = Array(callbacks.keys)
        if let acceptType = request.accepts(callbackTypes) {
            headers["Content-Type"] = acceptType
            callbacks[acceptType]!(request, self)
        }
        else if let defaultCallback = callbacks["default"] {
            defaultCallback(request, self)
        }
        else {
            try status(.notAcceptable).end()
        }
    }

    ///
    /// Adds a link with specified parameters to Link HTTP header
    ///
    /// - Parameter link: link value
    /// - Parameter linkParameters: the link parameters (according to RFC 5988) with their values
    ///
    /// - Returns: a RouterResponse instance
    ///
    public func addLink(_ link: String, linkParameters: [LinkParameter: String]) -> RouterResponse {
        var headerValue = "<\(link)>"

        for (linkParamer, value) in linkParameters {
            headerValue += "; \(linkParamer.rawValue)=\"\(value)\""
        }

        headers.append("Link", value: headerValue)
        return self
    }
}

///
/// Type alias for "Before flush" (i.e. before headers and body are written) lifecycle handler
public typealias LifecycleHandler = () -> Void<|MERGE_RESOLUTION|>--- conflicted
+++ resolved
@@ -107,11 +107,7 @@
     /// - Returns: a RouterResponse instance
     ///
     @discardableResult
-<<<<<<< HEAD
-    public func end() throws -> RouterResponse {
-=======
     public func end() throws {
->>>>>>> e614239d
 
         onEndInvoked()
         
