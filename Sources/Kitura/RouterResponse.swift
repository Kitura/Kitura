/**
 * Copyright IBM Corporation 2016
 *
 * Licensed under the Apache License, Version 2.0 (the "License");
 * you may not use this file except in compliance with the License.
 * You may obtain a copy of the License at
 *
 * http://www.apache.org/licenses/LICENSE-2.0
 *
 * Unless required by applicable law or agreed to in writing, software
 * distributed under the License is distributed on an "AS IS" BASIS,
 * WITHOUT WARRANTIES OR CONDITIONS OF ANY KIND, either express or implied.
 * See the License for the specific language governing permissions and
 * limitations under the License.
 **/

import KituraNet
import KituraSys

// For JSON parsing support
import SwiftyJSON

import Foundation
import LoggerAPI

// MARK: RouterResponse

public class RouterResponse {

    ///
    /// The server response
    ///
    let response: ServerResponse

    ///
    /// The router
    ///
    weak var router: Router?

    ///
    /// The associated request
    ///
    let request: RouterRequest

    ///
    /// The buffer used for output
    ///
    private let buffer = BufferList()

    ///
    /// Whether the response has ended
    ///
    var invokedEnd = false

    //
    // Current pre-flush lifecycle handler
    //
    private var preFlush: PreFlushLifecycleHandler = {request, response in }

    ///
    /// Set of cookies to return with the response
    ///
    public var cookies = [String: NSHTTPCookie]()

    ///
    /// Optional error value
    ///
    public var error: ErrorProtocol?
    
    public var headers: Headers

    public var statusCode: HTTPStatusCode {
        get {
            return response.statusCode ?? .unknown
        }

        set(newValue) {
            response.statusCode = newValue
        }
    }

    ///
    /// Initializes a RouterResponse instance
    ///
    /// - Parameter response: the server response
    ///
    /// - Returns: a ServerResponse instance
    ///
    init(response: ServerResponse, router: Router, request: RouterRequest) {

        self.response = response
        self.router = router
        self.request = request
<<<<<<< HEAD
        headers = Headers(headers: response.headers)
        status(HttpStatusCode.NOT_FOUND)
=======
        status(.notFound)
>>>>>>> 8473559e
    }

    ///
    /// Ends the response
    ///
    /// - Throws: ???
    /// - Returns: a RouterResponse instance
    ///
    public func end() throws -> RouterResponse {

        preFlush(request: request, response: self)

        if  let data = buffer.data {
            let contentLength = headers["Content-Length"]
            if  contentLength == nil {
                headers.set("Content-Length", value: String(buffer.count))
            }
            addCookies()

            if  request.method != .head {
                try response.write(from: data)
            }
        }
        invokedEnd = true
        try response.end()
        return self
    }

    //
    // Add Set-Cookie headers
    //
    private func addCookies() {
        var cookieStrings = [String]()

        for  (_, cookie) in cookies {
            var cookieString = cookie.name + "=" + cookie.value + "; path=" + cookie.path + "; domain=" + cookie.domain
            if  let expiresDate = cookie.expiresDate {
                cookieString += "; expires=" + SPIUtils.httpDate(expiresDate)
            }

            if  cookie.isSecure  {
                cookieString += "; secure; HTTPOnly"
            }

            cookieStrings.append(cookieString)
        }
        response.headers.set("Set-Cookie", value: cookieStrings)
    }

    ///
    /// Ends the response and sends a string
    ///
    /// - Parameter str: the String before the response ends
    ///
    /// - Throws: ???
    /// - Returns: a RouterResponse instance
    ///
    public func end(_ str: String) throws -> RouterResponse {

        send(str)
        try end()
        return self

    }

    ///
    /// Ends the response and sends data
    ///
    /// - Parameter data: the data to send before the response ends
    ///
    /// - Throws: ???
    /// - Returns: a RouterResponse instance
    ///
    public func end(_ data: NSData) throws -> RouterResponse {

        send(data: data)
        try end()
        return self

    }

    ///
    /// Sends a string
    ///
    /// - Parameter str: the string to send
    ///
    /// - Returns: a RouterResponse instance
    ///
    public func send(_ str: String) -> RouterResponse {

        if  let data = StringUtils.toUtf8String(str)  {
            buffer.append(data: data)
        }
        return self

    }

    ///
    /// Sends data
    ///
    /// - Parameter data: the data to send
    ///
    /// - Returns: a RouterResponse instance
    ///
    public func send(data: NSData) -> RouterResponse {

        buffer.append(data: data)
        return self

    }

    ///
    /// Sends a file
    ///
    /// - Parameter fileName: the name of the file to send.
    ///
    /// - Returns: a RouterResponse instance
    ///
    /// Note: Sets the Content-Type header based on the "extension" of the file
    ///       If the fileName is relative, it is relative to the current directory
    ///
    public func send(fileName: String) throws -> RouterResponse {
        let data = try NSData(contentsOfFile: fileName, options: [])

        let contentType =  ContentType.sharedInstance.contentTypeForFile(fileName)
        if  let contentType = contentType {
            headers.set("Content-Type", value: contentType)
        }

        buffer.append(data: data)

        return self
    }

    ///
    /// Sends JSON
    ///
    /// - Parameter json: the JSON object to send
    ///
    /// - Returns: a RouterResponse instance
    ///
    public func send(json: JSON) -> RouterResponse {

        let jsonStr = json.description
        type("json")
        send(jsonStr)
        return self
    }

    ///
    /// Set the status code
    ///
    /// - Parameter status: the status code object
    ///
    /// - Returns: a RouterResponse instance
    ///
    public func status(_ status: HTTPStatusCode) -> RouterResponse {
        response.statusCode = status
        return self
    }

    ///
    /// Sends the status code
    ///
    /// - Parameter status: the status code object
    ///
    /// - Throws: ???
    /// - Returns: a RouterResponse instance
    ///
    public func send(status: HTTPStatusCode) throws -> RouterResponse {

        self.status(status)
        if let statusCode = HTTP.statusCodes[status.rawValue] {
            send(statusCode)
        }
        return self

    }

    ///
    /// Redirect to path
    ///
    /// - Parameter: the path for the redirect
    ///
    /// - Returns: a RouterResponse instance
    ///
    public func redirect(_ path: String) throws -> RouterResponse {
        return try redirect(.movedTemporarily, path: path)
    }

    ///
    /// Redirect to path with status code
    ///
    /// - Parameter: the status code for the redirect
    /// - Parameter: the path for the redirect
    ///
    /// - Returns: a RouterResponse instance
    ///
    public func redirect(_ status: HTTPStatusCode, path: String) throws -> RouterResponse {

        try self.status(status).location(path).end()
        return self

    }

    ///
    /// Sets the location path
    ///
    /// - Parameter path: the path
    ///
    /// - Returns: a RouterResponse instance
    ///
    public func location(_ path: String) -> RouterResponse {

        var p = path
        if  p == "back" {
            if let referrer = headers["referrer"] {
                p = referrer
            } else {
                p = "/"
            }
        }
        headers.set("Location", value: p)
        return self

    }

    ///
    /// Renders a resource using Router's template engine
    ///
    /// - Parameter resource: the resource name without extension
    ///
    /// - Returns: a RouterResponse instance
    ///
    // influenced by http://expressjs.com/en/4x/api.html#app.render
    public func render(_ resource: String, context: [ String: Any]) throws -> RouterResponse {
        guard let router = router else {
            throw InternalError.nilVariable(variable: "router")
        }
        let renderedResource = try router.render(resource, context: context)
        return send(renderedResource)
    }

    ///
    /// Sets the Content-Type HTTP header
    ///
    /// - Parameter type: the type to set to
    ///
    public func type(_ type: String, charset: String? = nil) {
        if  let contentType = ContentType.sharedInstance.contentTypeForExtension(type) {
            var contentCharset = ""
            if let charset = charset {
                contentCharset = "; charset=\(charset)"
            }
            headers.set("Content-Type", value:  contentType + contentCharset)
        }
    }

    ///
    /// Sets the Content-Disposition to "attachment" and optionally
    /// sets filename parameter in Content-Disposition and Content-Type
    ///
    /// - Parameter filePath: the file to set the filename to
    ///
    public func attachment(_ filePath: String? = nil) {
        guard let filePath = filePath else {
            headers.set("Content-Disposition", value: "attachment")
            return
        }

        let filePaths = filePath.characters.split {$0 == "/"}.map(String.init)
        guard let fileName = filePaths.last else {
            return
        }
        headers["Content-Disposition"] = "attachment; fileName = \"\(fileName)\""

        let contentType =  ContentType.sharedInstance.contentTypeForFile(fileName)
        if  let contentType = contentType {
            headers.set("Content-Type", value: contentType)
        }
    }

    ///
    /// Sets headers and attaches file for downloading
    ///
    /// - Parameter filePath: the file to download
    ///
    public func download(_ filePath: String) throws {
        try send(fileName: filePath)
        attachment(filePath)
    }

    ///
    /// Sets the pre-flush lifecycle handler and returns the previous one
    ///
    /// - Parameter newPreFlush: The new pre-flush lifecycle handler
    public func setPreFlushHandler(_ newPreFlush: PreFlushLifecycleHandler) -> PreFlushLifecycleHandler {
        let oldPreFlush = preFlush
        preFlush = newPreFlush
        return oldPreFlush
    }


    ///
    /// Performs content-negotiation on the Accept HTTP header on the request, when present. It uses
    /// request.accepts() to select a handler for the request, based on the acceptable types ordered by their
    /// quality values. If the header is not specified, the default callback is invoked. When no match is found,
    /// the server invokes the default callback if exists, or responds with 406 “Not Acceptable”.
    /// The Content-Type response header is set when a callback is selected.
    ///
    /// - Parameter callbacks: a dictionary that maps content types to handlers
    ///
    public func format(callbacks: [String : ((RouterRequest, RouterResponse) -> Void)]) throws {
        let callbackTypes = Array(callbacks.keys)
        if let acceptType = request.accepts(callbackTypes) {
            headers["Content-Type"] = acceptType
            callbacks[acceptType]!(request, self)
        }
        else if let defaultCallback = callbacks["default"] {
            defaultCallback(request, self)
        }
        else {
            try status(.notAcceptable).end()
        }
    }

    ///
    /// Adds a link with specified parameters to Link HTTP header
    ///
    /// - Parameter link: link value
    /// - Parameter rel:
    /// - Parameter anchor:
    /// - Parameter rev:
    /// - Parameter hreflang:
    /// - Parameter media:
    /// - Parameter title:
    /// - Parameter type:
    ///
    /// - Returns: a RouterResponse instance
    ///
    public func link(_ link: String, rel: String? = nil, anchor: String? = nil,
      rev: String? = nil, hreflang: String? = nil, media: String? = nil,
      title: String? = nil, type: String? = nil) -> RouterResponse {
        var headerValue = "<\(link)>"

        if let rel = rel {
            headerValue += "; rel=\"\(rel)\""
        }

        if let anchor = anchor {
            headerValue += "; anchor=\"\(anchor)\""
        }

        if let rev = rev {
            headerValue += "; rev=\"\(rev)\""
        }

        if let hreflang = hreflang {
            headerValue += "; hreflang=\"\(hreflang)\""
        }

        if let media = media {
            headerValue += "; media=\"\(media)\""
        }

        if let title = title {
            headerValue += "; title=\"\(title)\""
        }

        if let type = type {
            headerValue += "; type=\(type)"
        }

        self.append("Link", value: headerValue)

        return self
    }
}

///
/// Type alias for "Before flush" (i.e. before headers and body are written) lifecycle handler
public typealias PreFlushLifecycleHandler = (request: RouterRequest, response: RouterResponse) -> Void<|MERGE_RESOLUTION|>--- conflicted
+++ resolved
@@ -91,12 +91,8 @@
         self.response = response
         self.router = router
         self.request = request
-<<<<<<< HEAD
         headers = Headers(headers: response.headers)
-        status(HttpStatusCode.NOT_FOUND)
-=======
         status(.notFound)
->>>>>>> 8473559e
     }
 
     ///
@@ -470,7 +466,7 @@
             headerValue += "; type=\(type)"
         }
 
-        self.append("Link", value: headerValue)
+        headers.append("Link", value: headerValue)
 
         return self
     }
