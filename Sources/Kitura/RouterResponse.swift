--- conflicted
+++ resolved
@@ -67,7 +67,6 @@
     ///
     public var error: ErrorProtocol?
     
-<<<<<<< HEAD
     public var headers: Headers {
         
         get {
@@ -76,7 +75,9 @@
         
         set(value) {
             response.headers = value
-=======
+        }
+    }
+
     public var statusCode: HttpStatusCode {
         get {
             return response.statusCode ?? .UNKNOWN
@@ -84,7 +85,6 @@
         
         set(newValue) {
             response.statusCode = newValue
->>>>>>> f413de46
         }
     }
 
@@ -114,7 +114,7 @@
         preFlush(request: request, response: self)
 
         if  let data = buffer.data {
-            let contentLength = headers.get("Content-Length")
+            let contentLength = headers["Content-Length"]
             if  contentLength == nil {
                 headers.set("Content-Length", value: String(buffer.count))
             }
@@ -283,88 +283,6 @@
     }
 
     ///
-<<<<<<< HEAD
-=======
-    /// Gets the header
-    ///
-    /// - Parameter key: the key
-    ///
-    /// - Returns: the value for the key
-    ///
-    public func getHeader(_ key: String) -> String? {
-        
-        return response.getHeader(key)
-
-    }
-
-    ///
-    /// Gets the header that contains multiple values
-    ///
-    /// - Parameter key: the key
-    ///
-    /// - Returns: the value for the key as a list
-    ///
-    public func getHeaders(_ key: String) -> [String]? {
-        
-        return response.getHeaders(key)
-
-    }
-
-    ///
-    /// Set the header value
-    ///
-    /// - Parameter key: the key
-    /// - Parameter value: the value
-    ///
-    /// - Returns: the value for the key as a list
-    ///
-    public func setHeader(_ key: String, value: String) {
-        
-        response.setHeader(key, value: value)
-
-    }
-    
-    public func setHeader(_ key: String, value: [String]) {
-        
-        response.setHeader(key, value: value)
-
-    }
-
-    ///
-    /// Append a value to the header
-    ///
-    /// - Parameter key: the header key
-    ///
-    public func append(_ key: String, value: String) {
-
-        response.append(key: key, value: value)
-
-    }
-
-    ///
-    /// Append values to the header
-    ///
-    /// - Parameter key: the key
-    ///
-    public func append(_ key: String, value: [String]) {
-
-        response.append(key: key, value: value)
-
-    }
-
-    ///
-    /// Remove the header by key
-    ///
-    /// - Parameter key: the key
-    ///
-    public func removeHeader(_ key: String) {
-        
-        response.removeHeader(key: key)
-        
-    }
-
-    ///
->>>>>>> f413de46
     /// Redirect to path
     ///
     /// - Parameter: the path for the redirect
@@ -401,7 +319,7 @@
         
         var p = path
         if  p == "back" {
-            let referrer = headers.get("referrer")
+            let referrer = headers["referrer"]
             if  let r = referrer?.first {
                 p = r
             } else {
