
/**
 * Copyright IBM Corporation 2016
 *
 * Licensed under the Apache License, Version 2.0 (the "License");
 * you may not use this file except in compliance with the License.
 * You may obtain a copy of the License at
 *
 * http://www.apache.org/licenses/LICENSE-2.0
 *
 * Unless required by applicable law or agreed to in writing, software
 * distributed under the License is distributed on an "AS IS" BASIS,
 * WITHOUT WARRANTIES OR CONDITIONS OF ANY KIND, either express or implied.
 * See the License for the specific language governing permissions and
 * limitations under the License.
 **/

import Foundation
import LoggerAPI

// MARK: ContentType

public class ContentType {

    ///
    /// Whether to use the local mime-type definitions or the ones in the file
    ///
    #if os(Linux)
        private let mimeTypeEmbedded: Bool = true
    #else
        private let mimeTypeEmbedded: Bool = false
    #endif

    ///
    /// A dictionary of extensions to MIME type descriptions
    ///
    private var extToContentType = [String:String]()

    ///
    /// Shared singleton instance
    ///
    public static let sharedInstance = ContentType()

    ///
    /// The following function loads the MIME types from an external file
    ///
    private init () {

        // MARK: Remove this when Linux reading of JSON files works.
        if mimeTypeEmbedded {

            Log.warning("Loading embedded MIME types.")

            for (contentType, exts) in rawTypes {
                for ext in exts {
                    extToContentType[ext] = contentType
                }
            }

            return
        }

        guard let contentTypesData = contentTypesString.data(using: NSUTF8StringEncoding) else {
            Log.error("Error parsing \(contentTypesString)")
            return
        }

<<<<<<< HEAD
        let jsonParseOptions = NSJSONReadingOptions.mutableContainers
=======

        let jsonParseOptions = NSJSONReadingOptions.mutableContainers

>>>>>>> e614239d

        // MARK: Linux Foundation will return an Any instead of an AnyObject
        // Need to test if this breaks the Linux build.
        guard let parsedObject = try? NSJSONSerialization.jsonObject(with: contentTypesData,
            options: jsonParseOptions),
            let jsonData = parsedObject as? [String : [String]] else {
            Log.error("JSON could not be parsed")
            return
        }

        for (contentType, exts) in jsonData {
            for ext in exts {
                extToContentType[ext] = contentType
            }
        }
    }

    ///
    /// Get the content type for the given file extension
    ///
    /// - Parameter ext: the file extension
    ///
    /// - Returns: an Optional String for the content type
    ///
    public func getContentType(forExtension ext: String) -> String? {
        return extToContentType[ext]
    }

    ///
    /// Get the content type for the given file based on its extension
    ///
    /// - Parameter fileName: the file
    ///
    /// - Returns: an Optional String for the content type
    ///
    public func getContentType(forFileName fileName: String) -> String? {
        let lastPathElemRange: Range<String.Index>
        let extRange: Range<String.Index>

        if let lastSlash = fileName.range(of: "/", options: NSStringCompareOptions.backwardsSearch) {
            lastPathElemRange = fileName.index(after: lastSlash.lowerBound)..<fileName.characters.endIndex
        } else {
            lastPathElemRange = fileName.characters.startIndex..<fileName.characters.endIndex
        }

        if let lastDot = fileName.range(of: ".", range: lastPathElemRange) {
            extRange = fileName.index(after: lastDot.lowerBound)..<fileName.characters.endIndex
        } else {
            // No "extension", use the entire last path element as the "extension"
            extRange = lastPathElemRange
        }

        return getContentType(forExtension: fileName.substring(with: extRange))
    }

    ///
    /// Check if the message content type matches the type descriptor
    ///
    /// - Parameter messageContentType: the content type
    /// - Parameter typeDescriptor: the description of the type
    ///
    /// - Returns: whether the types matched
    ///
    public func isContentType(_ messageContentType: String, ofType typeDescriptor: String) -> Bool {

        let type = typeDescriptor.lowercased()
        let typeAndSubtype = messageContentType.components(separatedBy: ";")[0].lowercased()

        if typeAndSubtype == type {
            return true
        }

        // typeDescriptor is file extension
        if typeAndSubtype == extToContentType[type] {
            return true
        }

        // typeDescriptor is a shortcut
        let normalizedType = normalize(type: type)
        if typeAndSubtype == normalizedType {
            return true
        }

        // the types match and the subtype in typeDescriptor is "*"
        let messageTypePair = typeAndSubtype.components(separatedBy: "/")
        let normalizedTypePair = normalizedType.components(separatedBy: "/")
        if messageTypePair.count == 2 && normalizedTypePair.count == 2
            && messageTypePair[0] == normalizedTypePair[0] && normalizedTypePair[1] == "*" {
            return true
        }
        return false
    }

    ///
    /// Normalized the type
    ///
    /// - Parameter type: the content type
    ///
    /// - Returns: the normalized String
    ///
    private func normalize(type: String) -> String {

        switch type {
        case "urlencoded":
            return "application/x-www-form-urlencoded"
        case "multipart":
            return "multipart/*"
        case "json":
            return "application/json"
            // TODO: +json?
            //            if (type[0] === '+') {
            //                // "+json" -> "*/*+json" expando
            //                type = '*/*' + type
            //            }
        default:
            return type
        }
    }

    ///
    /// The raw types
    /// *Note*: This will be removed once JSON parsing and the types.json file can be read.
    ///
    private var rawTypes = [
        "text/plain": ["txt", "text", "conf", "def", "list", "log", "in", "ini"],
        "text/html": ["html", "htm"],
        "text/css": ["css"],
        "text/csv": ["csv"],
        "text/xml": [],
        "text/javascript": [],
        "text/markdown": [],
        "text/x-markdown": ["markdown", "md", "mkd"],

        "application/json": ["json", "map"],
        "application/x-www-form-urlencoded": [],
        "application/xml": ["xml", "xsl", "xsd"],
        "application/javascript": ["js"],

        "image/bmp": ["bmp"],
        "image/png": ["png"],
        "image/gif": ["gif"],
        "image/jpeg": ["jpeg", "jpg", "jpe"],
        "image/svg+xml": ["svg", "svgz"]
    ]

}<|MERGE_RESOLUTION|>--- conflicted
+++ resolved
@@ -65,13 +65,7 @@
             return
         }
 
-<<<<<<< HEAD
         let jsonParseOptions = NSJSONReadingOptions.mutableContainers
-=======
-
-        let jsonParseOptions = NSJSONReadingOptions.mutableContainers
-
->>>>>>> e614239d
 
         // MARK: Linux Foundation will return an Any instead of an AnyObject
         // Need to test if this breaks the Linux build.
