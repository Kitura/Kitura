/**
 * Copyright IBM Corporation 2016
 *
 * Licensed under the Apache License, Version 2.0 (the "License");
 * you may not use this file except in compliance with the License.
 * You may obtain a copy of the License at
 *
 * http://www.apache.org/licenses/LICENSE-2.0
 *
 * Unless required by applicable law or agreed to in writing, software
 * distributed under the License is distributed on an "AS IS" BASIS,
 * WITHOUT WARRANTIES OR CONDITIONS OF ANY KIND, either express or implied.
 * See the License for the specific language governing permissions and
 * limitations under the License.
 **/


import KituraSys
import LoggerAPI

import Foundation

// MARK: RouterElement

class RouterElement {

    ///
    /// The regular expression matcher
    ///
    static var keyRegex: NSRegularExpression? = nil

    ///
    /// The regular expression matcher
    ///
    static var nonKeyRegex: NSRegularExpression? = nil

    ///
    /// Status of regex initialization
    ///
    private static var regexInit: Int = 0

    ///
    /// The routing method (get, post, put, delete)
    ///
    let method: RouterMethod

    ///
    /// The regular expression pattern
    ///
    private let pattern: String?

    ///
    /// The regular expression
    ///
    private var regex: NSRegularExpression?

    ///
    /// The list of keys
    ///
    private var keys: [String]?

    ///
    /// The middleware to use
    ///
    private let middlewares: [RouterMiddleware]

    ///
    /// initializes a RouterElement
    ///
    /// - Parameter method: the RouterMethod
    /// - Parameter pattern: the String pattern to use
    /// - Parameter middleware: the RouterMiddleware used to handle
    ///
    /// - Returns: a RouterElement instance
    ///
    init(method: RouterMethod, pattern: String?, middleware: [RouterMiddleware], allowPartialMatch: Bool = true) {

        self.method = method
        self.pattern = pattern
        self.regex = nil
        self.keys = nil
        self.middlewares = middleware

        SysUtils.doOnce(&RouterElement.regexInit) {
            do {
                RouterElement.keyRegex = try NSRegularExpression(pattern: "(.*)?(?:\\:(\\w+)(?:\\(((?:\\\\.|[^()])+)\\))?(?:([+*?])?))", options: [])
                RouterElement.nonKeyRegex = try NSRegularExpression(pattern: "(.*)?(?:(?:\\(((?:\\\\.|[^()])+)\\))(?:([+*?])?))", options: [])
            } catch {
                Log.error("Failed to create regular expressions used to parse Route patterns")
            }
        }

        // Needs to be after the initialization of the static Regex's
        (regex, keys) = buildRegexFromPattern(pattern, allowPartialMatch: allowPartialMatch)

    }

    ///
    /// Convenience initializer
    ///
    convenience init(method: RouterMethod, pattern: String?, handler: [RouterHandler]) {

        self.init(method: method, pattern: pattern, middleware: handler.map {RouterMiddlewareGenerator(handler: $0)}, allowPartialMatch: false)
    }

    ///
    /// Process
    ///
    /// - Parameter httpMethod: the method
    /// - Parameter urlPath: the path
    /// - Parameter request: the request
    /// - Parameter response: the response
    ///
    func process(request: RouterRequest, response: RouterResponse, next: () -> Void) {
        guard let urlPath = request.parsedUrl.path else {
            Log.error("Failed to process request (path is nil)")
            return
        }

        guard (response.error != nil && method == .Error)
        || (response.error == nil && (method == request.method || method == .All)) else {
            next()
            return
        }

        // Either response error exists and method is error, or method matches
        guard let regex = regex else {
            request.route = pattern
            request.params = [:]
            processHelper(request, response: response, next: next)
            return
        }

#if os(Linux)
        guard let match = regex.firstMatchInString(urlPath, options: [], range: NSMakeRange(0, urlPath.characters.count)) else {
            next()
            return
        }
#else
        guard let match = regex.firstMatch(in: urlPath, options: [], range: NSMakeRange(0, urlPath.characters.count)) else {
            next()
            return
        }
#endif

#if os(Linux)
          request.matchedPath = urlPath.bridge().substringWithRange(match.range)
#else
          request.matchedPath = urlPath.bridge().substring(with: match.range)
#endif

          request.route = pattern
          updateRequestParams(urlPath, match: match, request: request)
          processHelper(request, response: response, next: next)
    }

    ///
    /// Process the helper
    ///
    /// - Parameter request: the request
    /// - Parameter response: the router response
    /// - Parameter next: the closure for the next execution block
    ///
    private func processHelper(request: RouterRequest, response: RouterResponse, next: () -> Void) {
        var middlewareCount = -1

        // Extra variable since closures cannot be used in their own initalizer
        var nextCallbackPlaceholder: (()->Void)? = nil

        let nextCallback = {
            middlewareCount += 1
            if middlewareCount < self.middlewares.count && (response.error == nil || self.method == .Error) {
                self.middlewares[middlewareCount].handle(request, response: response, next: nextCallbackPlaceholder!)
            } else {
                request.params = [:]
                next()
            }
        }
        nextCallbackPlaceholder = nextCallback
        nextCallback()
    }

    ///
    /// Builds a regular expression from a String pattern
    ///
    /// - Parameter pattern: Optional string
    ///
    /// - Returns:
    ///
    internal func buildRegexFromPattern(pattern: String?, allowPartialMatch: Bool = false) -> (NSRegularExpression?, [String]?) {
        
        guard let pattern = pattern else {
            return (nil, nil)
        }
        var regexStr = "^"
        var keys: [String] = []
        var nonKeyIndex = 0
        
        #if os(Linux)
            let paths = pattern.bridge().componentsSeparatedByString("/")
        #else
            let paths = pattern.bridge().componentsSeparated(by: "/")
        #endif
        
        // Special case where only back slashes are specified
        if paths.filter({$0 != ""}).isEmpty {
            regexStr.append("/")
        }
        
        for path in paths {
            // If there was a leading slash, there will be an empty component in the split
            if  path.isEmpty {
                continue
            }
            
            var matched = false
            var prefix = ""
            var matchExp = "[^/]+?"
            var plusQuestStar = ""
            
            if  path == "*" {
                // Handle a path element of * specially
                matchExp = ".*"
                matched = true
            } else {
                let range = NSMakeRange(0, path.characters.count)
                guard let keyRegex = RouterElement.keyRegex else {
                    Log.error("Router element has invalid state: missing keyRegex")
                    return(nil,nil)
                }
                guard let nonKeyRegex = RouterElement.nonKeyRegex else {
                    Log.error("Router element has invalid state: missing nonKeyRegex")
                    return(nil,nil)
                }
                #if os(Linux)
                    if let keyMatch = keyRegex.firstMatchInString(path, options: [], range: range) {
                        // We found a path element with a named/key capture
                        let prefixRange = keyMatch.rangeAtIndex(1)
                        if  prefixRange.location != NSNotFound  &&  prefixRange.location != -1 {
                            prefix = path.bridge().substringWithRange(prefixRange)
                        }
                        let matchExpRange = keyMatch.rangeAtIndex(3)
                        if  matchExpRange.location != NSNotFound  &&  matchExpRange.location != -1 {
                            matchExp = path.bridge().substringWithRange(matchExpRange)
                        }
                        let pqsRange = keyMatch.rangeAtIndex(4)
                        if  pqsRange.location != NSNotFound  &&  pqsRange.location != -1 {
                            plusQuestStar = path.bridge().substringWithRange(pqsRange)
                        }
                        keys.append(path.bridge().substringWithRange(keyMatch.rangeAtIndex(2)))
                        matched = true
<<<<<<< HEAD
                    } else {
                        let range = NSMakeRange(0, path.characters.count)
#if os(Linux)
                        if let keyMatch = RouterElement.keyRegex?.firstMatchInString(path, options: [], range: range) {
                            // We found a path element with a named/key capture
                            let prefixRange = keyMatch.rangeAtIndex(1)
                            if  prefixRange.location != NSNotFound  &&  prefixRange.location != -1 {
                                prefix = path.bridge().substringWithRange(prefixRange)
                            }
                            let matchExpRange = keyMatch.rangeAtIndex(3)
                            if  matchExpRange.location != NSNotFound  &&  matchExpRange.location != -1 {
                                matchExp = path.bridge().substringWithRange(matchExpRange)
                            }
                            let pqsRange = keyMatch.rangeAtIndex(4)
                            if  pqsRange.location != NSNotFound  &&  pqsRange.location != -1 {
                                plusQuestStar = path.bridge().substringWithRange(pqsRange)
                            }
                            keys.append(path.bridge().substringWithRange(keyMatch.rangeAtIndex(2)))
                            matched = true
                        } else if let nonKeyMatch = RouterElement.nonKeyRegex?.firstMatchInString(path, options: [], range: range) {
                            // We found a path element with an unnamed capture
                            let prefixRange = nonKeyMatch.rangeAtIndex(1)
                            if  prefixRange.location != NSNotFound  &&  prefixRange.location != -1 {
                                prefix = path.bridge().substringWithRange(prefixRange)
                            }
                            let matchExpRange = nonKeyMatch.rangeAtIndex(2)
                            if  matchExpRange.location != NSNotFound  &&  matchExpRange.location != -1 {
                                matchExp = path.bridge().substringWithRange(matchExpRange)
                            }
                            let pqsRange = nonKeyMatch.rangeAtIndex(3)
                            if  pqsRange.location != NSNotFound  &&  pqsRange.location != -1 {
                                plusQuestStar = path.bridge().substringWithRange(pqsRange)
                            }
                            keys.append(String(nonKeyIndex))
                            nonKeyIndex+=1
                            matched = true
                        }
#else
                        if let keyMatch = RouterElement.keyRegex?.firstMatch(in: path, options: [], range: range) {
                            // We found a path element with a named/key capture
                            let prefixRange = keyMatch.range(at: 1)
                            if  prefixRange.location != NSNotFound  &&  prefixRange.location != -1 {
                                prefix = path.bridge().substring(with: prefixRange)
                            }
                            let matchExpRange = keyMatch.range(at: 3)
                            if  matchExpRange.location != NSNotFound  &&  matchExpRange.location != -1 {
                                matchExp = path.bridge().substring(with: matchExpRange)
                            }
                            let pqsRange = keyMatch.range(at: 4)
                            if  pqsRange.location != NSNotFound  &&  pqsRange.location != -1 {
                                plusQuestStar = path.bridge().substring(with: pqsRange)
                            }
                            keys.append(path.bridge().substring(with: keyMatch.range(at: 2)))
                            matched = true
                        } else if let nonKeyMatch = RouterElement.nonKeyRegex?.firstMatch(in: path, options: [], range: range) {
                            // We found a path element with an unnamed capture
                            let prefixRange = nonKeyMatch.range(at: 1)
                            if  prefixRange.location != NSNotFound  &&  prefixRange.location != -1 {
                                prefix = path.bridge().substring(with: prefixRange)
                            }
                            let matchExpRange = nonKeyMatch.range(at: 2)
                            if  matchExpRange.location != NSNotFound  &&  matchExpRange.location != -1 {
                                matchExp = path.bridge().substring(with: matchExpRange)
                            }
                            let pqsRange = nonKeyMatch.range(at: 3)
                            if  pqsRange.location != NSNotFound  &&  pqsRange.location != -1 {
                                plusQuestStar = path.bridge().substring(with: pqsRange)
                            }
                            keys.append(String(nonKeyIndex))
                            nonKeyIndex+=1
                            matched = true
=======
                    } else if  let nonKeyMatch = nonKeyRegex.firstMatchInString(path, options: [], range: range) {
                        // We found a path element with an unnamed capture
                        let prefixRange = nonKeyMatch.rangeAtIndex(1)
                        if  prefixRange.location != NSNotFound  &&  prefixRange.location != -1 {
                            prefix = path.bridge().substringWithRange(prefixRange)
                        }
                        let matchExpRange = nonKeyMatch.rangeAtIndex(2)
                        if  matchExpRange.location != NSNotFound  &&  matchExpRange.location != -1 {
                            matchExp = path.bridge().substringWithRange(matchExpRange)
>>>>>>> 2d0b33d8
                        }
                        let pqsRange = nonKeyMatch.rangeAtIndex(3)
                        if  pqsRange.location != NSNotFound  &&  pqsRange.location != -1 {
                            plusQuestStar = path.bridge().substringWithRange(pqsRange)
                        }
                        keys.append(String(nonKeyIndex))
                        nonKeyIndex+=1
                        matched = true
                    }
                #else
                    if let keyMatch = keyRegex.firstMatch(in: path, options: [], range: range) {
                        // We found a path element with a named/key capture
                        let prefixRange = keyMatch.range(at: 1)
                        if  prefixRange.location != NSNotFound  &&  prefixRange.location != -1 {
                            prefix = path.bridge().substring(with: prefixRange)
                        }
                        let matchExpRange = keyMatch.range(at: 3)
                        if  matchExpRange.location != NSNotFound  &&  matchExpRange.location != -1 {
                            matchExp = path.bridge().substring(with: matchExpRange)
                        }
                        let pqsRange = keyMatch.range(at: 4)
                        if  pqsRange.location != NSNotFound  &&  pqsRange.location != -1 {
                            plusQuestStar = path.bridge().substring(with: pqsRange)
                        }
                        keys.append(path.bridge().substring(with: keyMatch.range(at: 2)))
                        matched = true
                    } else if  let nonKeyMatch = nonKeyRegex.firstMatch(in: path, options: [], range: range) {
                        // We found a path element with an unnamed capture
                        let prefixRange = nonKeyMatch.range(at: 1)
                        if  prefixRange.location != NSNotFound  &&  prefixRange.location != -1 {
                            prefix = path.bridge().substring(with: prefixRange)
                        }
                        let matchExpRange = nonKeyMatch.range(at: 2)
                        if  matchExpRange.location != NSNotFound  &&  matchExpRange.location != -1 {
                            matchExp = path.bridge().substring(with: matchExpRange)
                        }
                        let pqsRange = nonKeyMatch.range(at: 3)
                        if  pqsRange.location != NSNotFound  &&  pqsRange.location != -1 {
                            plusQuestStar = path.bridge().substring(with: pqsRange)
                        }
                        keys.append(String(nonKeyIndex))
                        nonKeyIndex+=1
                        matched = true
                    }
                #endif
            }
            
            if  matched  {
                // We have some kind of capture for this path element
                // Build the runtime regex depending on whether or not there is "repetition"
                switch(plusQuestStar) {
                case "+":
                    regexStr.append("/")
                    regexStr.append(prefix)
                    regexStr.append("(")
                    regexStr.append(matchExp)
                    regexStr.append("(?:/")
                    regexStr.append(matchExp)
                    regexStr.append(")*)")
                case "?":
                    if  prefix.isEmpty {
                        regexStr.append("(?:/(")
                        regexStr.append(matchExp)
                        regexStr.append("))?")
                    } else {
                        regexStr.append("/")
                        regexStr.append(prefix)
                        regexStr.append("(?:(")
                        regexStr.append(matchExp)
                        regexStr.append("))?")
                    }
                case "*":
                    if  prefix.isEmpty {
                        regexStr.append("(?:/(")
                        regexStr.append(matchExp)
                        regexStr.append("(?:/")
                        regexStr.append(matchExp)
                        regexStr.append(")*))?")
                    } else {
                        regexStr.append("/")
                        regexStr.append(prefix)
                        regexStr.append("(?:(")
                        regexStr.append(matchExp)
                        regexStr.append("(?:/")
                        regexStr.append(matchExp)
                        regexStr.append(")*))?")
                    }
                default:
                    regexStr.append("/")
                    regexStr.append(prefix)
                    regexStr.append("(?:(")
                    regexStr.append(matchExp)
                    regexStr.append("))")
                }
            } else {
                // A path element with no capture
                regexStr.append("/")
                regexStr.append(path)
            }
        }
        regexStr.append("(?:/(?=$))?")
        if !allowPartialMatch {
            regexStr.append("$")
        }
        
        var regex: NSRegularExpression? = nil
        do {
            regex = try NSRegularExpression(pattern: regexStr, options: [])
        } catch {
            Log.error("Failed to compile the regular expression for the route \(pattern)")
        }
        
        return (regex, keys)
    }

    ///
    /// Update the update request parameters
    ///
    /// - Parameter match: the regular expression result
    /// - Parameter request:
    ///
    private func updateRequestParams(urlPath: String, match: NSTextCheckingResult, request: RouterRequest) {

        if  let keys = keys {
            var params: [String:String] = [:]
            for index in 0..<keys.count {
#if os(Linux)
                let matchRange = match.rangeAtIndex(index+1)
#else
                let matchRange = match.range(at: index+1)
#endif
                if  matchRange.location != NSNotFound  &&  matchRange.location != -1  {
#if os(Linux)
                    params[keys[index]] = urlPath.bridge().substringWithRange(matchRange)
#else
                    params[keys[index]] = urlPath.bridge().substring(with: matchRange)
#endif
                }
            }
            request.params = params
        }

    }
}

///
/// Values for Router methods (Get, Post, Put, Delete, etc)
///
public enum RouterMethod: Int {

    case All, Get, Post, Put, Head, Delete, Options, Trace, Copy, Lock, MkCol, Move, Purge, PropFind, PropPatch, Unlock, Report, MkActivity, Checkout, Merge, MSearch, Notify, Subscribe, Unsubscribe, Patch, Search, Connect, Error, Unknown

    init(string: String) {
        switch string.lowercased() {
            case "all":
                self = .All
                break
            case "get":
                self = .Get
                break
            case "post":
                self = .Post
                break
            case "put":
                self = .Put
                break
            case "head":
                self = .Head
                break
            case "delete":
                self = .Delete
                break
            case "options":
                self = .Options
                break
            case "trace":
                self = .Trace
                break
            case "copy":
                self = .Copy
                break
            case "lock":
                self = .Lock
                break
            case "mkcol":
                self = .MkCol
                break
            case "move":
                self = .Move
                break
            case "purge":
                self = .Purge
                break
            case "propfind":
                self = .PropFind
                break
            case "proppatch":
                self = .PropPatch
                break
            case "unlock":
                self = .Unlock
                break
            case "report":
                self = .Report
                break
            case "mkactivity":
                self = .MkActivity
                break
            case "checkout":
                self = .Checkout
                break
            case "merge":
                self = .Merge
                break
            case "m-search":
                self = .MSearch
                break
            case "notify":
                self = .Notify
                break
            case "subscribe":
                self = .Subscribe
                break
            case "unsubscribe":
                self = .Unsubscribe
                break
            case "patch":
                self = .Patch
                break
            case "search":
                self = .Search
                break
            case "connect":
                self = .Connect
                break
            case "error":
                self = .Error
                break
            default:
                self = .Unknown
        }
    }
}

///
/// RouterHandler is a closure
///
public typealias RouterHandler = (request: RouterRequest, response: RouterResponse, next: ()->Void) -> Void<|MERGE_RESOLUTION|>--- conflicted
+++ resolved
@@ -188,36 +188,36 @@
     /// - Returns:
     ///
     internal func buildRegexFromPattern(pattern: String?, allowPartialMatch: Bool = false) -> (NSRegularExpression?, [String]?) {
-        
+
         guard let pattern = pattern else {
             return (nil, nil)
         }
         var regexStr = "^"
         var keys: [String] = []
         var nonKeyIndex = 0
-        
+
         #if os(Linux)
             let paths = pattern.bridge().componentsSeparatedByString("/")
         #else
             let paths = pattern.bridge().componentsSeparated(by: "/")
         #endif
-        
+
         // Special case where only back slashes are specified
         if paths.filter({$0 != ""}).isEmpty {
             regexStr.append("/")
         }
-        
+
         for path in paths {
             // If there was a leading slash, there will be an empty component in the split
             if  path.isEmpty {
                 continue
             }
-            
+
             var matched = false
             var prefix = ""
             var matchExp = "[^/]+?"
             var plusQuestStar = ""
-            
+
             if  path == "*" {
                 // Handle a path element of * specially
                 matchExp = ".*"
@@ -249,79 +249,6 @@
                         }
                         keys.append(path.bridge().substringWithRange(keyMatch.rangeAtIndex(2)))
                         matched = true
-<<<<<<< HEAD
-                    } else {
-                        let range = NSMakeRange(0, path.characters.count)
-#if os(Linux)
-                        if let keyMatch = RouterElement.keyRegex?.firstMatchInString(path, options: [], range: range) {
-                            // We found a path element with a named/key capture
-                            let prefixRange = keyMatch.rangeAtIndex(1)
-                            if  prefixRange.location != NSNotFound  &&  prefixRange.location != -1 {
-                                prefix = path.bridge().substringWithRange(prefixRange)
-                            }
-                            let matchExpRange = keyMatch.rangeAtIndex(3)
-                            if  matchExpRange.location != NSNotFound  &&  matchExpRange.location != -1 {
-                                matchExp = path.bridge().substringWithRange(matchExpRange)
-                            }
-                            let pqsRange = keyMatch.rangeAtIndex(4)
-                            if  pqsRange.location != NSNotFound  &&  pqsRange.location != -1 {
-                                plusQuestStar = path.bridge().substringWithRange(pqsRange)
-                            }
-                            keys.append(path.bridge().substringWithRange(keyMatch.rangeAtIndex(2)))
-                            matched = true
-                        } else if let nonKeyMatch = RouterElement.nonKeyRegex?.firstMatchInString(path, options: [], range: range) {
-                            // We found a path element with an unnamed capture
-                            let prefixRange = nonKeyMatch.rangeAtIndex(1)
-                            if  prefixRange.location != NSNotFound  &&  prefixRange.location != -1 {
-                                prefix = path.bridge().substringWithRange(prefixRange)
-                            }
-                            let matchExpRange = nonKeyMatch.rangeAtIndex(2)
-                            if  matchExpRange.location != NSNotFound  &&  matchExpRange.location != -1 {
-                                matchExp = path.bridge().substringWithRange(matchExpRange)
-                            }
-                            let pqsRange = nonKeyMatch.rangeAtIndex(3)
-                            if  pqsRange.location != NSNotFound  &&  pqsRange.location != -1 {
-                                plusQuestStar = path.bridge().substringWithRange(pqsRange)
-                            }
-                            keys.append(String(nonKeyIndex))
-                            nonKeyIndex+=1
-                            matched = true
-                        }
-#else
-                        if let keyMatch = RouterElement.keyRegex?.firstMatch(in: path, options: [], range: range) {
-                            // We found a path element with a named/key capture
-                            let prefixRange = keyMatch.range(at: 1)
-                            if  prefixRange.location != NSNotFound  &&  prefixRange.location != -1 {
-                                prefix = path.bridge().substring(with: prefixRange)
-                            }
-                            let matchExpRange = keyMatch.range(at: 3)
-                            if  matchExpRange.location != NSNotFound  &&  matchExpRange.location != -1 {
-                                matchExp = path.bridge().substring(with: matchExpRange)
-                            }
-                            let pqsRange = keyMatch.range(at: 4)
-                            if  pqsRange.location != NSNotFound  &&  pqsRange.location != -1 {
-                                plusQuestStar = path.bridge().substring(with: pqsRange)
-                            }
-                            keys.append(path.bridge().substring(with: keyMatch.range(at: 2)))
-                            matched = true
-                        } else if let nonKeyMatch = RouterElement.nonKeyRegex?.firstMatch(in: path, options: [], range: range) {
-                            // We found a path element with an unnamed capture
-                            let prefixRange = nonKeyMatch.range(at: 1)
-                            if  prefixRange.location != NSNotFound  &&  prefixRange.location != -1 {
-                                prefix = path.bridge().substring(with: prefixRange)
-                            }
-                            let matchExpRange = nonKeyMatch.range(at: 2)
-                            if  matchExpRange.location != NSNotFound  &&  matchExpRange.location != -1 {
-                                matchExp = path.bridge().substring(with: matchExpRange)
-                            }
-                            let pqsRange = nonKeyMatch.range(at: 3)
-                            if  pqsRange.location != NSNotFound  &&  pqsRange.location != -1 {
-                                plusQuestStar = path.bridge().substring(with: pqsRange)
-                            }
-                            keys.append(String(nonKeyIndex))
-                            nonKeyIndex+=1
-                            matched = true
-=======
                     } else if  let nonKeyMatch = nonKeyRegex.firstMatchInString(path, options: [], range: range) {
                         // We found a path element with an unnamed capture
                         let prefixRange = nonKeyMatch.rangeAtIndex(1)
@@ -331,7 +258,6 @@
                         let matchExpRange = nonKeyMatch.rangeAtIndex(2)
                         if  matchExpRange.location != NSNotFound  &&  matchExpRange.location != -1 {
                             matchExp = path.bridge().substringWithRange(matchExpRange)
->>>>>>> 2d0b33d8
                         }
                         let pqsRange = nonKeyMatch.rangeAtIndex(3)
                         if  pqsRange.location != NSNotFound  &&  pqsRange.location != -1 {
@@ -378,7 +304,7 @@
                     }
                 #endif
             }
-            
+
             if  matched  {
                 // We have some kind of capture for this path element
                 // Build the runtime regex depending on whether or not there is "repetition"
@@ -436,14 +362,14 @@
         if !allowPartialMatch {
             regexStr.append("$")
         }
-        
+
         var regex: NSRegularExpression? = nil
         do {
             regex = try NSRegularExpression(pattern: regexStr, options: [])
         } catch {
             Log.error("Failed to compile the regular expression for the route \(pattern)")
         }
-        
+
         return (regex, keys)
     }
 
