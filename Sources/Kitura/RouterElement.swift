/**
 * Copyright IBM Corporation 2016
 *
 * Licensed under the Apache License, Version 2.0 (the "License");
 * you may not use this file except in compliance with the License.
 * You may obtain a copy of the License at
 *
 * http://www.apache.org/licenses/LICENSE-2.0
 *
 * Unless required by applicable law or agreed to in writing, software
 * distributed under the License is distributed on an "AS IS" BASIS,
 * WITHOUT WARRANTIES OR CONDITIONS OF ANY KIND, either express or implied.
 * See the License for the specific language governing permissions and
 * limitations under the License.
 **/


import KituraSys
import LoggerAPI

import Foundation

// MARK: RouterElement

class RouterElement {

    ///
    /// The regular expression matcher
    ///
    static var keyRegex: NSRegularExpression?

    ///
    /// The regular expression matcher
    ///
    static var nonKeyRegex: NSRegularExpression?

    ///
    /// Status of regex initialization
    ///
    private static var regexInit: Int = 0

    ///
    /// The routing method (get, post, put, delete)
    ///
    let method: RouterMethod

    ///
    /// The regular expression pattern
    ///
    private let pattern: String?

    ///
    /// The regular expression
    ///
    private var regex: NSRegularExpression?

    ///
    /// The list of keys
    ///
    private var keys: [String]?

    ///
    /// The middleware to use
    ///
    private let middlewares: [RouterMiddleware]

    ///
    /// initializes a RouterElement
    ///
    /// - Parameter method: the RouterMethod
    /// - Parameter pattern: the String pattern to use
    /// - Parameter middleware: the RouterMiddleware used to handle
    ///
    /// - Returns: a RouterElement instance
    ///
    init(method: RouterMethod, pattern: String?, middleware: [RouterMiddleware], allowPartialMatch: Bool = true) {

        self.method = method
        self.pattern = pattern
        self.regex = nil
        self.keys = nil
        self.middlewares = middleware

        (regex, keys) = RouteRegex.sharedInstance.buildRegex(fromPattern: pattern, allowPartialMatch: allowPartialMatch)
    }

    ///
    /// Convenience initializer
    ///
    convenience init(method: RouterMethod, pattern: String?, handler: [RouterHandler]) {

        self.init(method: method, pattern: pattern, middleware: handler.map {RouterMiddlewareGenerator(handler: $0)}, allowPartialMatch: false)
    }

    ///
    /// Process
    ///
    /// - Parameter httpMethod: the method
    /// - Parameter urlPath: the path
    /// - Parameter request: the request
    /// - Parameter response: the response
    ///
    func process(request: RouterRequest, response: RouterResponse, next: () -> Void) {
        guard let urlPath = request.parsedUrl.path else {
            Log.error("Failed to process request (path is nil)")
            return
        }

        guard (response.error != nil && method == .Error)
        || (response.error == nil && (method == request.method || method == .All)) else {
            next()
            return
        }

        // Either response error exists and method is error, or method matches
        guard let regex = regex else {
            request.route = pattern
            request.params = [:]
            processHelper(request, response: response, next: next)
            return
        }

<<<<<<< HEAD
#if os(Linux)
        guard let match = regex.firstMatchInString(urlPath, options: [], range: NSMakeRange(0, urlPath.characters.count)) else {
            next()
            return
        }
#else
        guard let match = regex.firstMatch(in: urlPath, options: [], range: NSMakeRange(0, urlPath.characters.count)) else {
            next()
            return
        }
#endif

=======
        if response.error == nil || method == .Error {
            if response.error != nil || method == .All || method == request.method {
                // Either response error exists and method is error, or method matches
                if  let regex = regex  {
                    let tempMatch = regex.firstMatch(in: urlPath, options: [], range: NSMakeRange(0, urlPath.characters.count))
                    if  let match = tempMatch  {
>>>>>>> 20589d1d
#if os(Linux)
          request.matchedPath = urlPath.bridge().substringWithRange(match.range)
#else
          request.matchedPath = urlPath.bridge().substring(with: match.range)
#endif
<<<<<<< HEAD

          request.route = pattern
          updateRequestParams(urlPath, match: match, request: request)
          processHelper(request, response: response, next: next)
=======
                        request.route = pattern
                        updateRequestParams(urlPath, match: match, request: request)
                        processHelper(request: request, response: response, next: next)
                    } else {
                        next()
                    }
                } else {
                    request.route = pattern
                    request.params = [:]
                    processHelper(request: request, response: response, next: next)
                }
            } else {
                next()
            }
        } else {
            next()
        }
>>>>>>> 20589d1d
    }

    ///
    /// Process the helper
    ///
    /// - Parameter request: the request
    /// - Parameter response: the router response
    /// - Parameter next: the closure for the next execution block
    ///
    private func processHelper(request: RouterRequest, response: RouterResponse, next: () -> Void) {
        var middlewareCount = -1

        // Extra variable since closures cannot be used in their own initalizer
        var nextCallbackPlaceholder: (()->Void)?

        let nextCallback = {
            middlewareCount += 1
            if middlewareCount < self.middlewares.count && (response.error == nil || self.method == .Error) {
<<<<<<< HEAD
                guard let nextCallbackPlaceholder = nextCallbackPlaceholder else { return }
                self.middlewares[middlewareCount].handle(request, response: response, next: nextCallbackPlaceholder)
=======
                self.middlewares[middlewareCount].handle(request: request, response: response, next: nextCallbackPlaceholder!)
>>>>>>> 20589d1d
            } else {
                request.params = [:]
                next()
            }
        }

        nextCallbackPlaceholder = nextCallback
        nextCallback()
    }

    ///
<<<<<<< HEAD
    /// Builds a regular expression from a String pattern
    ///
    /// - Parameter pattern: Optional string
    ///
    /// - Returns:
    ///
    internal func buildRegexFromPattern(pattern: String?, allowPartialMatch: Bool = false) -> (NSRegularExpression?, [String]?) {

        guard let pattern = pattern else {
            return (nil, nil)
        }
        var regexStr = "^"
        var keys: [String] = []
        var nonKeyIndex = 0

        #if os(Linux)
            let paths = pattern.bridge().componentsSeparatedByString("/")
        #else
            let paths = pattern.bridge().componentsSeparated(by: "/")
        #endif

        // Special case where only back slashes are specified
        if paths.filter({$0 != ""}).isEmpty {
            regexStr.append("/")
        }

        for path in paths {
            // If there was a leading slash, there will be an empty component in the split
            if  path.isEmpty {
                continue
            }

            var matched = false
            var prefix = ""
            var matchExp = "[^/]+?"
            var plusQuestStar = ""

            if  path == "*" {
                // Handle a path element of * specially
                matchExp = ".*"
                matched = true
            } else {
                let range = NSMakeRange(0, path.characters.count)
                guard let keyRegex = RouterElement.keyRegex else {
                    Log.error("Router element has invalid state: missing keyRegex")
                    return(nil,nil)
                }
                guard let nonKeyRegex = RouterElement.nonKeyRegex else {
                    Log.error("Router element has invalid state: missing nonKeyRegex")
                    return(nil,nil)
                }
                #if os(Linux)
                    if let keyMatch = keyRegex.firstMatchInString(path, options: [], range: range) {
                        // We found a path element with a named/key capture
                        let prefixRange = keyMatch.rangeAtIndex(1)
                        if  prefixRange.location != NSNotFound  &&  prefixRange.location != -1 {
                            prefix = path.bridge().substringWithRange(prefixRange)
                        }
                        let matchExpRange = keyMatch.rangeAtIndex(3)
                        if  matchExpRange.location != NSNotFound  &&  matchExpRange.location != -1 {
                            matchExp = path.bridge().substringWithRange(matchExpRange)
                        }
                        let pqsRange = keyMatch.rangeAtIndex(4)
                        if  pqsRange.location != NSNotFound  &&  pqsRange.location != -1 {
                            plusQuestStar = path.bridge().substringWithRange(pqsRange)
                        }
                        keys.append(path.bridge().substringWithRange(keyMatch.rangeAtIndex(2)))
                        matched = true
                    } else if  let nonKeyMatch = nonKeyRegex.firstMatchInString(path, options: [], range: range) {
                        // We found a path element with an unnamed capture
                        let prefixRange = nonKeyMatch.rangeAtIndex(1)
                        if  prefixRange.location != NSNotFound  &&  prefixRange.location != -1 {
                            prefix = path.bridge().substringWithRange(prefixRange)
                        }
                        let matchExpRange = nonKeyMatch.rangeAtIndex(2)
                        if  matchExpRange.location != NSNotFound  &&  matchExpRange.location != -1 {
                            matchExp = path.bridge().substringWithRange(matchExpRange)
                        }
                        let pqsRange = nonKeyMatch.rangeAtIndex(3)
                        if  pqsRange.location != NSNotFound  &&  pqsRange.location != -1 {
                            plusQuestStar = path.bridge().substringWithRange(pqsRange)
                        }
                        keys.append(String(nonKeyIndex))
                        nonKeyIndex+=1
                        matched = true
                    }
                #else
                    if let keyMatch = keyRegex.firstMatch(in: path, options: [], range: range) {
                        // We found a path element with a named/key capture
                        let prefixRange = keyMatch.range(at: 1)
                        if  prefixRange.location != NSNotFound  &&  prefixRange.location != -1 {
                            prefix = path.bridge().substring(with: prefixRange)
                        }
                        let matchExpRange = keyMatch.range(at: 3)
                        if  matchExpRange.location != NSNotFound  &&  matchExpRange.location != -1 {
                            matchExp = path.bridge().substring(with: matchExpRange)
                        }
                        let pqsRange = keyMatch.range(at: 4)
                        if  pqsRange.location != NSNotFound  &&  pqsRange.location != -1 {
                            plusQuestStar = path.bridge().substring(with: pqsRange)
                        }
                        keys.append(path.bridge().substring(with: keyMatch.range(at: 2)))
                        matched = true
                    } else if  let nonKeyMatch = nonKeyRegex.firstMatch(in: path, options: [], range: range) {
                        // We found a path element with an unnamed capture
                        let prefixRange = nonKeyMatch.range(at: 1)
                        if  prefixRange.location != NSNotFound  &&  prefixRange.location != -1 {
                            prefix = path.bridge().substring(with: prefixRange)
                        }
                        let matchExpRange = nonKeyMatch.range(at: 2)
                        if  matchExpRange.location != NSNotFound  &&  matchExpRange.location != -1 {
                            matchExp = path.bridge().substring(with: matchExpRange)
                        }
                        let pqsRange = nonKeyMatch.range(at: 3)
                        if  pqsRange.location != NSNotFound  &&  pqsRange.location != -1 {
                            plusQuestStar = path.bridge().substring(with: pqsRange)
                        }
                        keys.append(String(nonKeyIndex))
                        nonKeyIndex+=1
                        matched = true
                    }
                #endif
            }

            if  matched  {
                // We have some kind of capture for this path element
                // Build the runtime regex depending on whether or not there is "repetition"
                switch(plusQuestStar) {
                case "+":
                    regexStr.append("/")
                    regexStr.append(prefix)
                    regexStr.append("(")
                    regexStr.append(matchExp)
                    regexStr.append("(?:/")
                    regexStr.append(matchExp)
                    regexStr.append(")*)")
                case "?":
                    if  prefix.isEmpty {
                        regexStr.append("(?:/(")
                        regexStr.append(matchExp)
                        regexStr.append("))?")
                    } else {
                        regexStr.append("/")
                        regexStr.append(prefix)
                        regexStr.append("(?:(")
                        regexStr.append(matchExp)
                        regexStr.append("))?")
                    }
                case "*":
                    if  prefix.isEmpty {
                        regexStr.append("(?:/(")
                        regexStr.append(matchExp)
                        regexStr.append("(?:/")
                        regexStr.append(matchExp)
                        regexStr.append(")*))?")
                    } else {
                        regexStr.append("/")
                        regexStr.append(prefix)
                        regexStr.append("(?:(")
                        regexStr.append(matchExp)
                        regexStr.append("(?:/")
                        regexStr.append(matchExp)
                        regexStr.append(")*))?")
                    }
                default:
                    regexStr.append("/")
                    regexStr.append(prefix)
                    regexStr.append("(?:(")
                    regexStr.append(matchExp)
                    regexStr.append("))")
                }
            } else {
                // A path element with no capture
                regexStr.append("/")
                regexStr.append(path)
            }
        }
        regexStr.append("(?:/(?=$))?")
        if !allowPartialMatch {
            regexStr.append("$")
        }

        var regex: NSRegularExpression?
        do {
            regex = try NSRegularExpression(pattern: regexStr, options: [])
        } catch {
            Log.error("Failed to compile the regular expression for the route \(pattern)")
        }

        return (regex, keys)
    }

    ///
=======
>>>>>>> 20589d1d
    /// Update the update request parameters
    ///
    /// - Parameter match: the regular expression result
    /// - Parameter request:
    ///
    private func updateRequestParams(_ urlPath: String, match: NSTextCheckingResult, request: RouterRequest) {

        if  let keys = keys {
            var params: [String:String] = [:]
            for index in 0..<keys.count {
#if os(Linux)
                let matchRange = match.rangeAtIndex(index+1)
#else
                let matchRange = match.range(at: index+1)
#endif
                if  matchRange.location != NSNotFound  &&  matchRange.location != -1  {
#if os(Linux)
                    params[keys[index]] = urlPath.bridge().substringWithRange(matchRange)
#else
                    params[keys[index]] = urlPath.bridge().substring(with: matchRange)
#endif
                }
            }
            request.params = params
        }

    }
}

///
/// Values for Router methods (Get, Post, Put, Delete, etc)
///
public enum RouterMethod: Int {

    case All, Get, Post, Put, Head, Delete, Options, Trace, Copy, Lock, MkCol, Move, Purge, PropFind, PropPatch, Unlock, Report, MkActivity, Checkout, Merge, MSearch, Notify, Subscribe, Unsubscribe, Patch, Search, Connect, Error, Unknown

    init(string: String) {
        switch string.lowercased() {
            case "all":
                self = .All
            case "get":
                self = .Get
            case "post":
                self = .Post
            case "put":
                self = .Put
            case "head":
                self = .Head
            case "delete":
                self = .Delete
            case "options":
                self = .Options
            case "trace":
                self = .Trace
            case "copy":
                self = .Copy
            case "lock":
                self = .Lock
            case "mkcol":
                self = .MkCol
            case "move":
                self = .Move
            case "purge":
                self = .Purge
            case "propfind":
                self = .PropFind
            case "proppatch":
                self = .PropPatch
            case "unlock":
                self = .Unlock
            case "report":
                self = .Report
            case "mkactivity":
                self = .MkActivity
            case "checkout":
                self = .Checkout
            case "merge":
                self = .Merge
            case "m-search":
                self = .MSearch
            case "notify":
                self = .Notify
            case "subscribe":
                self = .Subscribe
            case "unsubscribe":
                self = .Unsubscribe
            case "patch":
                self = .Patch
            case "search":
                self = .Search
            case "connect":
                self = .Connect
            case "error":
                self = .Error
            default:
                self = .Unknown
        }
    }
}

///
/// RouterHandler is a closure
///
public typealias RouterHandler = (request: RouterRequest, response: RouterResponse, next: ()->Void) -> Void<|MERGE_RESOLUTION|>--- conflicted
+++ resolved
@@ -116,60 +116,24 @@
         guard let regex = regex else {
             request.route = pattern
             request.params = [:]
-            processHelper(request, response: response, next: next)
-            return
-        }
-
-<<<<<<< HEAD
-#if os(Linux)
-        guard let match = regex.firstMatchInString(urlPath, options: [], range: NSMakeRange(0, urlPath.characters.count)) else {
-            next()
-            return
-        }
-#else
+            processHelper(request: request, response: response, next: next)
+            return
+        }
+
         guard let match = regex.firstMatch(in: urlPath, options: [], range: NSMakeRange(0, urlPath.characters.count)) else {
             next()
             return
         }
-#endif
-
-=======
-        if response.error == nil || method == .Error {
-            if response.error != nil || method == .All || method == request.method {
-                // Either response error exists and method is error, or method matches
-                if  let regex = regex  {
-                    let tempMatch = regex.firstMatch(in: urlPath, options: [], range: NSMakeRange(0, urlPath.characters.count))
-                    if  let match = tempMatch  {
->>>>>>> 20589d1d
+
 #if os(Linux)
           request.matchedPath = urlPath.bridge().substringWithRange(match.range)
 #else
           request.matchedPath = urlPath.bridge().substring(with: match.range)
 #endif
-<<<<<<< HEAD
 
           request.route = pattern
           updateRequestParams(urlPath, match: match, request: request)
-          processHelper(request, response: response, next: next)
-=======
-                        request.route = pattern
-                        updateRequestParams(urlPath, match: match, request: request)
-                        processHelper(request: request, response: response, next: next)
-                    } else {
-                        next()
-                    }
-                } else {
-                    request.route = pattern
-                    request.params = [:]
-                    processHelper(request: request, response: response, next: next)
-                }
-            } else {
-                next()
-            }
-        } else {
-            next()
-        }
->>>>>>> 20589d1d
+          processHelper(request: request, response: response, next: next)
     }
 
     ///
@@ -188,12 +152,8 @@
         let nextCallback = {
             middlewareCount += 1
             if middlewareCount < self.middlewares.count && (response.error == nil || self.method == .Error) {
-<<<<<<< HEAD
                 guard let nextCallbackPlaceholder = nextCallbackPlaceholder else { return }
-                self.middlewares[middlewareCount].handle(request, response: response, next: nextCallbackPlaceholder)
-=======
-                self.middlewares[middlewareCount].handle(request: request, response: response, next: nextCallbackPlaceholder!)
->>>>>>> 20589d1d
+                self.middlewares[middlewareCount].handle(request: request, response: response, next: nextCallbackPlaceholder)
             } else {
                 request.params = [:]
                 next()
@@ -205,202 +165,6 @@
     }
 
     ///
-<<<<<<< HEAD
-    /// Builds a regular expression from a String pattern
-    ///
-    /// - Parameter pattern: Optional string
-    ///
-    /// - Returns:
-    ///
-    internal func buildRegexFromPattern(pattern: String?, allowPartialMatch: Bool = false) -> (NSRegularExpression?, [String]?) {
-
-        guard let pattern = pattern else {
-            return (nil, nil)
-        }
-        var regexStr = "^"
-        var keys: [String] = []
-        var nonKeyIndex = 0
-
-        #if os(Linux)
-            let paths = pattern.bridge().componentsSeparatedByString("/")
-        #else
-            let paths = pattern.bridge().componentsSeparated(by: "/")
-        #endif
-
-        // Special case where only back slashes are specified
-        if paths.filter({$0 != ""}).isEmpty {
-            regexStr.append("/")
-        }
-
-        for path in paths {
-            // If there was a leading slash, there will be an empty component in the split
-            if  path.isEmpty {
-                continue
-            }
-
-            var matched = false
-            var prefix = ""
-            var matchExp = "[^/]+?"
-            var plusQuestStar = ""
-
-            if  path == "*" {
-                // Handle a path element of * specially
-                matchExp = ".*"
-                matched = true
-            } else {
-                let range = NSMakeRange(0, path.characters.count)
-                guard let keyRegex = RouterElement.keyRegex else {
-                    Log.error("Router element has invalid state: missing keyRegex")
-                    return(nil,nil)
-                }
-                guard let nonKeyRegex = RouterElement.nonKeyRegex else {
-                    Log.error("Router element has invalid state: missing nonKeyRegex")
-                    return(nil,nil)
-                }
-                #if os(Linux)
-                    if let keyMatch = keyRegex.firstMatchInString(path, options: [], range: range) {
-                        // We found a path element with a named/key capture
-                        let prefixRange = keyMatch.rangeAtIndex(1)
-                        if  prefixRange.location != NSNotFound  &&  prefixRange.location != -1 {
-                            prefix = path.bridge().substringWithRange(prefixRange)
-                        }
-                        let matchExpRange = keyMatch.rangeAtIndex(3)
-                        if  matchExpRange.location != NSNotFound  &&  matchExpRange.location != -1 {
-                            matchExp = path.bridge().substringWithRange(matchExpRange)
-                        }
-                        let pqsRange = keyMatch.rangeAtIndex(4)
-                        if  pqsRange.location != NSNotFound  &&  pqsRange.location != -1 {
-                            plusQuestStar = path.bridge().substringWithRange(pqsRange)
-                        }
-                        keys.append(path.bridge().substringWithRange(keyMatch.rangeAtIndex(2)))
-                        matched = true
-                    } else if  let nonKeyMatch = nonKeyRegex.firstMatchInString(path, options: [], range: range) {
-                        // We found a path element with an unnamed capture
-                        let prefixRange = nonKeyMatch.rangeAtIndex(1)
-                        if  prefixRange.location != NSNotFound  &&  prefixRange.location != -1 {
-                            prefix = path.bridge().substringWithRange(prefixRange)
-                        }
-                        let matchExpRange = nonKeyMatch.rangeAtIndex(2)
-                        if  matchExpRange.location != NSNotFound  &&  matchExpRange.location != -1 {
-                            matchExp = path.bridge().substringWithRange(matchExpRange)
-                        }
-                        let pqsRange = nonKeyMatch.rangeAtIndex(3)
-                        if  pqsRange.location != NSNotFound  &&  pqsRange.location != -1 {
-                            plusQuestStar = path.bridge().substringWithRange(pqsRange)
-                        }
-                        keys.append(String(nonKeyIndex))
-                        nonKeyIndex+=1
-                        matched = true
-                    }
-                #else
-                    if let keyMatch = keyRegex.firstMatch(in: path, options: [], range: range) {
-                        // We found a path element with a named/key capture
-                        let prefixRange = keyMatch.range(at: 1)
-                        if  prefixRange.location != NSNotFound  &&  prefixRange.location != -1 {
-                            prefix = path.bridge().substring(with: prefixRange)
-                        }
-                        let matchExpRange = keyMatch.range(at: 3)
-                        if  matchExpRange.location != NSNotFound  &&  matchExpRange.location != -1 {
-                            matchExp = path.bridge().substring(with: matchExpRange)
-                        }
-                        let pqsRange = keyMatch.range(at: 4)
-                        if  pqsRange.location != NSNotFound  &&  pqsRange.location != -1 {
-                            plusQuestStar = path.bridge().substring(with: pqsRange)
-                        }
-                        keys.append(path.bridge().substring(with: keyMatch.range(at: 2)))
-                        matched = true
-                    } else if  let nonKeyMatch = nonKeyRegex.firstMatch(in: path, options: [], range: range) {
-                        // We found a path element with an unnamed capture
-                        let prefixRange = nonKeyMatch.range(at: 1)
-                        if  prefixRange.location != NSNotFound  &&  prefixRange.location != -1 {
-                            prefix = path.bridge().substring(with: prefixRange)
-                        }
-                        let matchExpRange = nonKeyMatch.range(at: 2)
-                        if  matchExpRange.location != NSNotFound  &&  matchExpRange.location != -1 {
-                            matchExp = path.bridge().substring(with: matchExpRange)
-                        }
-                        let pqsRange = nonKeyMatch.range(at: 3)
-                        if  pqsRange.location != NSNotFound  &&  pqsRange.location != -1 {
-                            plusQuestStar = path.bridge().substring(with: pqsRange)
-                        }
-                        keys.append(String(nonKeyIndex))
-                        nonKeyIndex+=1
-                        matched = true
-                    }
-                #endif
-            }
-
-            if  matched  {
-                // We have some kind of capture for this path element
-                // Build the runtime regex depending on whether or not there is "repetition"
-                switch(plusQuestStar) {
-                case "+":
-                    regexStr.append("/")
-                    regexStr.append(prefix)
-                    regexStr.append("(")
-                    regexStr.append(matchExp)
-                    regexStr.append("(?:/")
-                    regexStr.append(matchExp)
-                    regexStr.append(")*)")
-                case "?":
-                    if  prefix.isEmpty {
-                        regexStr.append("(?:/(")
-                        regexStr.append(matchExp)
-                        regexStr.append("))?")
-                    } else {
-                        regexStr.append("/")
-                        regexStr.append(prefix)
-                        regexStr.append("(?:(")
-                        regexStr.append(matchExp)
-                        regexStr.append("))?")
-                    }
-                case "*":
-                    if  prefix.isEmpty {
-                        regexStr.append("(?:/(")
-                        regexStr.append(matchExp)
-                        regexStr.append("(?:/")
-                        regexStr.append(matchExp)
-                        regexStr.append(")*))?")
-                    } else {
-                        regexStr.append("/")
-                        regexStr.append(prefix)
-                        regexStr.append("(?:(")
-                        regexStr.append(matchExp)
-                        regexStr.append("(?:/")
-                        regexStr.append(matchExp)
-                        regexStr.append(")*))?")
-                    }
-                default:
-                    regexStr.append("/")
-                    regexStr.append(prefix)
-                    regexStr.append("(?:(")
-                    regexStr.append(matchExp)
-                    regexStr.append("))")
-                }
-            } else {
-                // A path element with no capture
-                regexStr.append("/")
-                regexStr.append(path)
-            }
-        }
-        regexStr.append("(?:/(?=$))?")
-        if !allowPartialMatch {
-            regexStr.append("$")
-        }
-
-        var regex: NSRegularExpression?
-        do {
-            regex = try NSRegularExpression(pattern: regexStr, options: [])
-        } catch {
-            Log.error("Failed to compile the regular expression for the route \(pattern)")
-        }
-
-        return (regex, keys)
-    }
-
-    ///
-=======
->>>>>>> 20589d1d
     /// Update the update request parameters
     ///
     /// - Parameter match: the regular expression result
