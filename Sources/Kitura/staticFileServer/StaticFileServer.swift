--- conflicted
+++ resolved
@@ -189,11 +189,7 @@
                 response.headers["Cache-Control"] = "max-age=\(maxAgeCacheControlHeader)"
                 if addLastModifiedHeader {
                     if let date = attributes[NSFileModificationDate] as? NSDate {
-<<<<<<< HEAD
-                        response.headers.set("Last-Modified", value: SpiUtils.httpDate(date))
-=======
-                        response.setHeader("Last-Modified", value: SPIUtils.httpDate(date))
->>>>>>> 8473559e
+                        response.headers.set("Last-Modified", value: SPIUtils.httpDate(date))
                     }
                 }
                 if generateETag {
