/**
 * Copyright IBM Corporation 2016
 *
 * Licensed under the Apache License, Version 2.0 (the "License");
 * you may not use this file except in compliance with the License.
 * You may obtain a copy of the License at
 *
 * http://www.apache.org/licenses/LICENSE-2.0
 *
 * Unless required by applicable law or agreed to in writing, software
 * distributed under the License is distributed on an "AS IS" BASIS,
 * WITHOUT WARRANTIES OR CONDITIONS OF ANY KIND, either express or implied.
 * See the License for the specific language governing permissions and
 * limitations under the License.
 **/


import KituraNet

import Foundation

// MARK: StaticFileServer

public class StaticFileServer: RouterMiddleware {

    //
    // If a file is not found, the given extensions will be added to the file name and searched for. The first that exists will be served. Example: ['html', 'htm'].
    //
    private var possibleExtensions: [String]?

    //
    // Serve "index.html" files in response to a request on a directory.  Defaults to true.
    //
    private var serveIndexForDir = true

    //
    // Uses the file system's last modified value.  Defaults to true.
    //
    private var addLastModifiedHeader = true

    //
    // Value of max-age in Cache-Control header.  Defaults to 0.
    //
    private var maxAgeCacheControlHeader = 0

    //
    // Redirect to trailing "/" when the pathname is a dir. Defaults to true.
    //
    private var redirect = true

    //
    // A setter for custom response headers.
    //
    private var customResponseHeadersSetter: ResponseHeadersSetter?

    //
    // Generate ETag. Defaults to true.
    //
    private var generateETag = true



    private var path: String

    public convenience init (options: [Options]) {
        self.init(path: "./public", options: options)
    }

    public convenience init () {
        self.init(path: "./public", options: nil)
    }

    ///
    /// Initializes a StaticFileServer instance
    ///
    public init (path: String, options: [Options]?) {
        if path.hasSuffix("/") {
            self.path = String(path.characters.dropLast())
        } else {
            self.path = path
        }
        // If we received a path with a tlde (~) in the front, expand it.
#if os(Linux)
        self.path = self.path.bridge().stringByExpandingTildeInPath
#else
        self.path = self.path.bridge().expandingTildeInPath
#endif
        if let options = options {
            for option in options {
                switch option {
                case .PossibleExtensions(let value):
                    possibleExtensions = value
                case .ServeIndexForDir(let value):
                    serveIndexForDir = value
                case .AddLastModifiedHeader(let value):
                    addLastModifiedHeader = value
                case .MaxAgeCacheControlHeader(let value):
                    maxAgeCacheControlHeader = value
                case .Redirect(let value):
                    redirect = value
                case .CustomResponseHeadersSetter(let value):
                    customResponseHeadersSetter = value
                case .GenerateETag (let value):
                    generateETag = value
                }
            }
        }
    }

    ///
    /// Handle the request
    ///
    /// - Parameter request: the router request
    /// - Parameter response: the router response
    /// - Parameter next: the closure for the next execution block
    ///
    public func handle (request: RouterRequest, response: RouterResponse, next: () -> Void) {
        guard request.serverRequest.method == "GET" || request.serverRequest.method == "HEAD" else {
            return next()
        }

        var filePath = path
        let originalUrl = request.originalUrl
        if let requestRoute = request.route {
            var route = requestRoute
            if route.hasSuffix("*") {
                route = String(route.characters.dropLast())
            }
            if !route.hasSuffix("/") {
                route += "/"
            }

            if originalUrl.hasPrefix(route) {
                let url = String(originalUrl.characters.dropFirst(route.characters.count))
                filePath += "/" + url
            }
        }

        if filePath.hasSuffix("/") {
            if serveIndexForDir {
                filePath += "index.html"
            } else {
                next()
                return
            }
        }

        let fileManager = NSFileManager()
        var isDirectory = ObjCBool(false)

        if fileManager.fileExists(atPath: filePath, isDirectory: &isDirectory) {
            if isDirectory.boolValue {
                if redirect {
                    do {
                        try response.redirect(originalUrl + "/")
                    } catch {
                        response.error = Error.FailedToRedirectRequest(path: originalUrl + "/", chainedError: error)
                    }
                }
            } else {
                serveFile(filePath, fileManager: fileManager, response: response)
            }
        } else {
            if let extensions = possibleExtensions {
                for ext in extensions {
                    let newFilePath = filePath + "." + ext
                    if fileManager.fileExists(atPath: newFilePath, isDirectory: &isDirectory) {
                        if !isDirectory.boolValue {
                            serveFile(newFilePath, fileManager: fileManager, response: response)
                            break
                        }
                    }
                }
            }
        }

        next()

    }

    private func serveFile(_ filePath: String, fileManager: NSFileManager, response: RouterResponse) {
        // Check that no-one is using ..'s in the path to poke around the filesystem
        let tempAbsoluteBasePath = NSURL(fileURLWithPath: path).absoluteString
        let tempAbsoluteFilePath = NSURL(fileURLWithPath: filePath).absoluteString
        let absoluteBasePath = tempAbsoluteBasePath
        let absoluteFilePath = tempAbsoluteFilePath

        if  absoluteFilePath.hasPrefix(absoluteBasePath) {
            do {
                let attributes = try fileManager.attributesOfItem(atPath: filePath)
<<<<<<< HEAD
#endif
                response.headers.set("Cache-Control", value: "max-age=\(maxAgeCacheControlHeader)")
=======
                response.setHeader("Cache-Control", value: "max-age=\(maxAgeCacheControlHeader)")
>>>>>>> f413de46
                if addLastModifiedHeader {
                    if let date = attributes[NSFileModificationDate] as? NSDate {
                        response.headers.set("Last-Modified", value: SpiUtils.httpDate(date))
                    }
                }
                if generateETag {
                    if let date = attributes[NSFileModificationDate] as? NSDate,
                        let size = attributes[NSFileSize] as? Int {
                            let sizeHex = String(size, radix: 16, uppercase: false)
                            let timeHex = String(Int(date.timeIntervalSince1970), radix: 16, uppercase: false)
                            let etag = "W/\"\(sizeHex)-\(timeHex)\""
                        response.headers.set("Etag", value: etag)
                    }
                }
                if let _ = customResponseHeadersSetter {
                    customResponseHeadersSetter!.setCustomResponseHeaders(response: response, filePath: filePath, fileAttributes: attributes)
                }

                try response.send(fileName: filePath)
            } catch {
                // Nothing
            }
            response.status(HttpStatusCode.OK)
        }
    }

    public enum Options {
        case PossibleExtensions([String])
        case ServeIndexForDir(Bool)
        case AddLastModifiedHeader(Bool)
        case MaxAgeCacheControlHeader(Int)
        case Redirect(Bool)
        case CustomResponseHeadersSetter(ResponseHeadersSetter)
        case GenerateETag(Bool)
    }

}

#if os(Linux)
    public typealias CustomResponseHeaderAttributes = [String : Any]
#else
    public typealias CustomResponseHeaderAttributes = [String : AnyObject]
#endif

public protocol ResponseHeadersSetter {

    func setCustomResponseHeaders (response: RouterResponse, filePath: String, fileAttributes: CustomResponseHeaderAttributes)

}<|MERGE_RESOLUTION|>--- conflicted
+++ resolved
@@ -188,12 +188,8 @@
         if  absoluteFilePath.hasPrefix(absoluteBasePath) {
             do {
                 let attributes = try fileManager.attributesOfItem(atPath: filePath)
-<<<<<<< HEAD
-#endif
-                response.headers.set("Cache-Control", value: "max-age=\(maxAgeCacheControlHeader)")
-=======
-                response.setHeader("Cache-Control", value: "max-age=\(maxAgeCacheControlHeader)")
->>>>>>> f413de46
+                
+                response.headers["Cache-Control"] = ["max-age=\(maxAgeCacheControlHeader)"]
                 if addLastModifiedHeader {
                     if let date = attributes[NSFileModificationDate] as? NSDate {
                         response.headers.set("Last-Modified", value: SpiUtils.httpDate(date))
