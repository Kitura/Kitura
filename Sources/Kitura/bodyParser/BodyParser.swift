--- conflicted
+++ resolved
@@ -54,12 +54,7 @@
     ///
     public func handle(request: RouterRequest, response: RouterResponse, next: () -> Void) {
 
-<<<<<<< HEAD
-
-        guard request.headers.get("Content-Length") != nil, let contentType = request.headers.get("Content-Type") else {
-=======
-        guard request.serverRequest.headers["Content-Length"] != nil else {
->>>>>>> f413de46
+        guard request.headers["Content-Length"] != nil, let contentType = request.headers["Content-Type"] else {
             return next()
         }
 
