/*
 * Copyright IBM Corporation 2016
 *
 * Licensed under the Apache License, Version 2.0 (the "License");
 * you may not use this file except in compliance with the License.
 * You may obtain a copy of the License at
 *
 * http://www.apache.org/licenses/LICENSE-2.0
 *
 * Unless required by applicable law or agreed to in writing, software
 * distributed under the License is distributed on an "AS IS" BASIS,
 * WITHOUT WARRANTIES OR CONDITIONS OF ANY KIND, either express or implied.
 * See the License for the specific language governing permissions and
 * limitations under the License.
 */

import Socket
import LoggerAPI

import Foundation

// MARK: BodyParser

/// The `BodyParser` parses the body of the request prior to sending it to the handler. It reads the Content-Type of the message header and populates the `RouterRequest` body field with a `ParsedBody` enumeration (e.g. json, raw, text, urlEncoded).
/// In order for the BodyParser to be used it must first be registered with any routes that are interested in the ParsedBody payload.
///### Usage Example: ###
/// In this example, all routes to the BodyParser middleware are registered to the `BodyParser` middleware.
///```swift
///   router.all("/*", middleware: BodyParser())
///```
/// __Note__: When using Codable Routing in Kitura 2.x the BodyParser should not be registered to any codable routes (doing so will log the following error "No data in request. Codable routes do not allow the use of a BodyParser." and the route handler will not be executed).
public class BodyParser: RouterMiddleware {

    /// Static buffer size (in bytes)
    private static let bufferSize = 2000

    /// BodyParser archiver
    private static let parserMap: [String: BodyParserProtocol] =
        ["application/json": JSONBodyParser(),
         "application/x-www-form-urlencoded": URLEncodedBodyParser(),
         "text": TextBodyParser()]

    /// Initializes a BodyParser instance.
    /// Needed since default initalizer is internal.
    ///### Usage Example: ###
    ///```swift
    /// let middleware = BodyParser()
    ///```
    public init() {}

<<<<<<< HEAD
    /// Handle the request, i.e. parse the body of the request.
    ///
    /// - Parameter request: The `RouterRequest` object used to work with the incoming
    ///                     HTTP request.
    /// - Parameter response: The `RouterResponse` object used to respond to the
    ///                     HTTP request.
    /// - Parameter next: The closure called to invoke the next handler or middleware
    ///                     associated with the request.
=======
    /// This function is called by the Kitura `Router` when an incoming request matches the route provided when the BodyParser was registered with the `Router`. It performs the parsing of the body content using `parse(_:contentType)`. We don't expect a user to call this function directly.
    /// - Parameter request: The router request.
    /// - Parameter response: The router response.
    /// - Parameter next: The closure for the next execution block.
>>>>>>> fdf3200b
    public func handle(request: RouterRequest, response: RouterResponse, next: @escaping () -> Void) throws {
        guard request.body == nil else {
            return next() // the body was already parsed
        }

        guard request.headers["Content-Length"] != nil,
            let contentType = request.headers["Content-Type"] else {
                return next()
        }

        request.body = BodyParser.parse(request, contentType: contentType)
        next()
    }

    /// This function is called by the Kitura `Router` when an incoming request matches the route provided when the BodyParser was registered with the `Router`. The `middleware.handle(...)` function will parse the body content of an incoming request using this function. A user can call this function directly but ordinarily won't need to.
    ///
    ///### Usage Example: ###
    ///In this example, the body of the request is parsed to be of the passed in contentType.
    ///```swift
    ///request.body = BodyParser.parse(request, contentType: contentType)
    ///```
    ///
    /// - Parameter message: Message coming from the socket.
    /// - Parameter contentType: The content type as a String.
    /// - Returns: The parsed body.
    public class func parse(_ message: RouterRequest, contentType: String?) -> ParsedBody? {
        guard let contentType = contentType else {
            return nil
        }

        if let parser = getParser(contentType: contentType) {
            return parse(message, parser: parser)
        }

        return nil
    }

    class func getParser(contentType: String) -> BodyParserProtocol? {
        // Handle Content-Type with parameters.  For example, treat:
        // "application/x-www-form-urlencoded; charset=UTF-8" as
        // "application/x-www-form-urlencoded"
        var contentTypeWithoutParameters = contentType
        if let parameterStart = contentTypeWithoutParameters.range(of: ";") {
            contentTypeWithoutParameters = String(contentType[..<parameterStart.lowerBound])
        }
        if let parser = parserMap[contentTypeWithoutParameters] {
            return parser
        } else if let parser = parserMap["text"], contentType.hasPrefix("text/") {
            return parser
        } else if contentType.hasPrefix("multipart/form-data") {
            guard let boundryIndex = contentType.range(of: "boundary=") else {
                return nil
            }

            #if os(Linux)
                // https://bugs.swift.org/browse/SR-5727
                // ETA post-4.0
                var boundary = String(contentType[boundryIndex.upperBound...]).replacingOccurrences(of: "\"", with: "")
            #else
                var boundary = contentType[boundryIndex.upperBound...].replacingOccurrences(of: "\"", with: "")
            #endif

            // remove any trailing parameters - as per RFC 2046 section 5.1.1., a semicolon cannot be part of a boundary
            if let parameterStart = boundary.range(of: ";") {
                boundary.removeSubrange(parameterStart.lowerBound..<boundary.endIndex)
            }
            return MultiPartBodyParser(boundary: boundary)
        } else { //Default: parse body as `.raw(Data)`
            return RawBodyParser()
        }
    }

    /// Read incoming message for Parse.
    ///
    ///### Usage Example: ###
    ///In this example, the request body is parsed using a parser which complies to `BodyParserProtocol`.
    ///```swift
    ///request.body = BodyParser.parse(request, parser: bodyParser)
    ///```
    /// - Parameter message: Message coming from the socket
    /// - Parameter parser: ((NSData) -> ParsedBody?) store at parserMap
    /// - Returns: The parsed body
    private class func parse(_ message: RouterRequest, parser: BodyParserProtocol) -> ParsedBody? {
        message.hasBodyParserBeenUsed = true
        do {
            let bodyData = try readBodyData(with: message)
            return parser.parse(bodyData)
        } catch {
            Log.error("failed to read body data, error = \(error)")
        }
        return nil
    }

    /// Read the body data of the request.
    ///### Usage Example: ###
    ///In this example, the body of the request is read into a constant (called bodyData) using an instance of `RouterRequest` (called request).
    ///```swift
    ///let bodyData = try readBodyData(with: request)
    ///```
    /// - Parameter with: The socket reader.
    /// - Throws: Socket.Error if an error occurred while reading from a socket.
    /// - Returns: The body data associated with the request.
    public class func readBodyData(with reader: RouterRequest) throws -> Data {
        var bodyData = Data()
        var length = 0

        repeat {
            length = try reader.read(into: &bodyData)
        } while length != 0

        return bodyData
    }
}

extension Data {
    func hasPrefix(_ data: Data) -> Bool {
        if data.count > self.count {
            return false
        }
        return self.subdata(in: 0 ..< data.count) == data
    }
}<|MERGE_RESOLUTION|>--- conflicted
+++ resolved
@@ -48,21 +48,13 @@
     ///```
     public init() {}
 
-<<<<<<< HEAD
-    /// Handle the request, i.e. parse the body of the request.
-    ///
+    /// This function is called by the Kitura `Router` when an incoming request matches the route provided when the BodyParser was registered with the `Router`. It performs the parsing of the body content using `parse(_:contentType)`. We don't expect a user to call this function directly.
     /// - Parameter request: The `RouterRequest` object used to work with the incoming
     ///                     HTTP request.
     /// - Parameter response: The `RouterResponse` object used to respond to the
     ///                     HTTP request.
     /// - Parameter next: The closure called to invoke the next handler or middleware
     ///                     associated with the request.
-=======
-    /// This function is called by the Kitura `Router` when an incoming request matches the route provided when the BodyParser was registered with the `Router`. It performs the parsing of the body content using `parse(_:contentType)`. We don't expect a user to call this function directly.
-    /// - Parameter request: The router request.
-    /// - Parameter response: The router response.
-    /// - Parameter next: The closure for the next execution block.
->>>>>>> fdf3200b
     public func handle(request: RouterRequest, response: RouterResponse, next: @escaping () -> Void) throws {
         guard request.body == nil else {
             return next() // the body was already parsed
