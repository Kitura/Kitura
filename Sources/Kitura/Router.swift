/**
 * Copyright IBM Corporation 2015
 *
 * Licensed under the Apache License, Version 2.0 (the "License");
 * you may not use this file except in compliance with the License.
 * You may obtain a copy of the License at
 *
 * http://www.apache.org/licenses/LICENSE-2.0
 *
 * Unless required by applicable law or agreed to in writing, software
 * distributed under the License is distributed on an "AS IS" BASIS,
 * WITHOUT WARRANTIES OR CONDITIONS OF ANY KIND, either express or implied.
 * See the License for the specific language governing permissions and
 * limitations under the License.
 **/

import KituraNet
import KituraSys
import LoggerAPI
import Foundation
import KituraTemplateEngine

// MARK Router

public class Router {

    ///
    /// Contains the list of routing elements
    ///
    private var elements: [RouterElement] = []

    ///
    /// Map from file extensions to Template Engines
    ///
    private var templateEngines = [String: TemplateEngine]()

    ///
    /// Default template engine extension
    ///
    private var defaultEngineFileExtension: String?

    ///
    /// Views directory path
    ///
    public var viewsPath = "./Views/"

    ///
    /// Prefix for special page resources
    ///
    private let kituraResourcePrefix = "/@@Kitura-router@@/"

    ///
    /// Initializes a Router
    ///
    /// - Returns: a Router instance
    ///
    public init() {
        Log.verbose("Router initialized")
    }

<<<<<<< HEAD
    // MARK: All
    @discardableResult
    public func all(_ path: String?=nil, handler: RouterHandler...) -> Router {
        return routingHelper(.all, pattern: path, handler: handler)
    }

    @discardableResult
    public func all(_ path: String?=nil, handler: [RouterHandler]) -> Router {
        return routingHelper(.all, pattern: path, handler: handler)
    }

    @discardableResult
    public func all(_ path: String?=nil, middleware: RouterMiddleware...) -> Router {
        return routingHelper(.all, pattern: path, middleware: middleware)
    }

    public func all(_ path: String?=nil, middleware: [RouterMiddleware]) -> Router {
        return routingHelper(.all, pattern: path, middleware: middleware)
    }

    // MARK: Get
    @discardableResult
    public func get(_ path: String?=nil, handler: RouterHandler...) -> Router {
        return routingHelper(.get, pattern: path, handler: handler)
    }
    
    @discardableResult
    public func get(_ path: String?=nil, handler: [RouterHandler]) -> Router {
        return routingHelper(.get, pattern: path, handler: handler)
    }

    public func get(_ path: String?=nil, middleware: RouterMiddleware...) -> Router {
        return routingHelper(.get, pattern: path, middleware: middleware)
    }

    public func get(_ path: String?=nil, middleware: [RouterMiddleware]) -> Router {
        return routingHelper(.get, pattern: path, middleware: middleware)
    }

    // MARK: Head
    public func head(_ path: String?=nil, handler: RouterHandler...) -> Router {
        return routingHelper(.head, pattern: path, handler: handler)
    }

    public func head(_ path: String?=nil, handler: [RouterHandler]) -> Router {
        return routingHelper(.head, pattern: path, handler: handler)
    }

    public func head(_ path: String?=nil, middleware: RouterMiddleware...) -> Router {
        return routingHelper(.head, pattern: path, middleware: middleware)
    }

    public func head(_ path: String?=nil, middleware: [RouterMiddleware]) -> Router {
        return routingHelper(.head, pattern: path, middleware: middleware)
    }

    // MARK: Post
    @discardableResult
    public func post(_ path: String?=nil, handler: RouterHandler...) -> Router {
        return routingHelper(.post, pattern: path, handler: handler)
    }

    @discardableResult
    public func post(_ path: String?=nil, handler: [RouterHandler]) -> Router {
        return routingHelper(.post, pattern: path, handler: handler)
    }

    public func post(_ path: String?=nil, middleware: RouterMiddleware...) -> Router {
        return routingHelper(.post, pattern: path, middleware: middleware)
    }

    public func post(_ path: String?=nil, middleware: [RouterMiddleware]) -> Router {
        return routingHelper(.post, pattern: path, middleware: middleware)
    }

    // MARK: Put
    @discardableResult
    public func put(_ path: String?=nil, handler: RouterHandler...) -> Router {
        return routingHelper(.put, pattern: path, handler: handler)
    }

    @discardableResult
    public func put(_ path: String?=nil, handler: [RouterHandler]) -> Router {
        return routingHelper(.put, pattern: path, handler: handler)
    }

    public func put(_ path: String?=nil, middleware: RouterMiddleware...) -> Router {
        return routingHelper(.put, pattern: path, middleware: middleware)
    }

    public func put(_ path: String?=nil, middleware: [RouterMiddleware]) -> Router {
        return routingHelper(.put, pattern: path, middleware: middleware)
    }

    // MARK: Delete
    @discardableResult
    public func delete(_ path: String?=nil, handler: RouterHandler...) -> Router {
        return routingHelper(.delete, pattern: path, handler: handler)
    }

    @discardableResult
    public func delete(_ path: String?=nil, handler: [RouterHandler]) -> Router {
        return routingHelper(.delete, pattern: path, handler: handler)
    }

    public func delete(_ path: String?=nil, middleware: RouterMiddleware...) -> Router {
        return routingHelper(.delete, pattern: path, middleware: middleware)
    }

    public func delete(_ path: String?=nil, middleware: [RouterMiddleware]) -> Router {
        return routingHelper(.delete, pattern: path, middleware: middleware)
    }

    // MARK: Options
    @discardableResult
    public func options(_ path: String?=nil, handler: RouterHandler...) -> Router {
        return routingHelper(.options, pattern: path, handler: handler)
    }

    @discardableResult
    public func options(_ path: String?=nil, handler: [RouterHandler]) -> Router {
        return routingHelper(.options, pattern: path, handler: handler)
    }

    public func options(_ path: String?=nil, middleware: RouterMiddleware...) -> Router {
        return routingHelper(.options, pattern: path, middleware: middleware)
    }

    public func options(_ path: String?=nil, middleware: [RouterMiddleware]) -> Router {
        return routingHelper(.options, pattern: path, middleware: middleware)
    }

    // MARK: Trace
    public func trace(_ path: String?=nil, handler: RouterHandler...) -> Router {
        return routingHelper(.trace, pattern: path, handler: handler)
    }

    public func trace(_ path: String?=nil, handler: [RouterHandler]) -> Router {
        return routingHelper(.trace, pattern: path, handler: handler)
    }

    public func trace(_ path: String?=nil, middleware: RouterMiddleware...) -> Router {
        return routingHelper(.trace, pattern: path, middleware: middleware)
    }

    public func trace(_ path: String?=nil, middleware: [RouterMiddleware]) -> Router {
        return routingHelper(.trace, pattern: path, middleware: middleware)
    }

    // MARK: Copy
    public func copy(_ path: String?=nil, handler: RouterHandler...) -> Router {
        return routingHelper(.copy, pattern: path, handler: handler)
    }

    public func copy(_ path: String?=nil, handler: [RouterHandler]) -> Router {
        return routingHelper(.copy, pattern: path, handler: handler)
    }

    public func copy(_ path: String?=nil, middleware: RouterMiddleware...) -> Router {
        return routingHelper(.copy, pattern: path, middleware: middleware)
    }

    public func copy(_ path: String?=nil, middleware: [RouterMiddleware]) -> Router {
        return routingHelper(.copy, pattern: path, middleware: middleware)
    }

    // MARK: Lock
    public func lock(_ path: String?=nil, handler: RouterHandler...) -> Router {
        return routingHelper(.lock, pattern: path, handler: handler)
    }

    public func lock(_ path: String?=nil, handler: [RouterHandler]) -> Router {
        return routingHelper(.lock, pattern: path, handler: handler)
    }

    public func lock(_ path: String?=nil, middleware: RouterMiddleware...) -> Router {
        return routingHelper(.lock, pattern: path, middleware: middleware)
    }

    public func lock(_ path: String?=nil, middleware: [RouterMiddleware]) -> Router {
        return routingHelper(.lock, pattern: path, middleware: middleware)
    }

    // MARK: MkCol
    public func mkCol(_ path: String?=nil, handler: RouterHandler...) -> Router {
        return routingHelper(.mkCol, pattern: path, handler: handler)
    }

    public func mkCol(_ path: String?=nil, handler: [RouterHandler]) -> Router {
        return routingHelper(.mkCol, pattern: path, handler: handler)
    }

    public func mkCol(_ path: String?=nil, middleware: RouterMiddleware...) -> Router {
        return routingHelper(.mkCol, pattern: path, middleware: middleware)
    }

    public func mkCol(_ path: String?=nil, middleware: [RouterMiddleware]) -> Router {
        return routingHelper(.mkCol, pattern: path, middleware: middleware)
    }

    // MARK: Move
    public func move(_ path: String?=nil, handler: RouterHandler...) -> Router {
        return routingHelper(.move, pattern: path, handler: handler)
    }

    public func move(_ path: String?=nil, handler: [RouterHandler]) -> Router {
        return routingHelper(.move, pattern: path, handler: handler)
    }

    public func move(_ path: String?=nil, middleware: RouterMiddleware...) -> Router {
        return routingHelper(.move, pattern: path, middleware: middleware)
    }

    public func move(_ path: String?=nil, middleware: [RouterMiddleware]) -> Router {
        return routingHelper(.move, pattern: path, middleware: middleware)
    }

    // MARK: Purge
    public func purge(_ path: String?=nil, handler: RouterHandler...) -> Router {
        return routingHelper(.purge, pattern: path, handler: handler)
    }

    public func purge(_ path: String?=nil, handler: [RouterHandler]) -> Router {
        return routingHelper(.purge, pattern: path, handler: handler)
    }

    public func purge(_ path: String?=nil, middleware: RouterMiddleware...) -> Router {
        return routingHelper(.purge, pattern: path, middleware: middleware)
    }

    public func purge(_ path: String?=nil, middleware: [RouterMiddleware]) -> Router {
        return routingHelper(.purge, pattern: path, middleware: middleware)
    }

    // MARK: PropFind
    public func propFind(_ path: String?=nil, handler: RouterHandler...) -> Router {
        return routingHelper(.propFind, pattern: path, handler: handler)
    }

    public func propFind(_ path: String?=nil, handler: [RouterHandler]) -> Router {
        return routingHelper(.propFind, pattern: path, handler: handler)
    }

    public func propFind(_ path: String?=nil, middleware: RouterMiddleware...) -> Router {
        return routingHelper(.propFind, pattern: path, middleware: middleware)
    }

    public func propFind(_ path: String?=nil, middleware: [RouterMiddleware]) -> Router {
        return routingHelper(.propFind, pattern: path, middleware: middleware)
    }

    // MARK: PropPatch
    public func propPatch(_ path: String?=nil, handler: RouterHandler...) -> Router {
        return routingHelper(.propPatch, pattern: path, handler: handler)
    }

    public func propPatch(_ path: String?=nil, handler: [RouterHandler]) -> Router {
        return routingHelper(.propPatch, pattern: path, handler: handler)
    }

    public func propPatch(_ path: String?=nil, middleware: RouterMiddleware...) -> Router {
        return routingHelper(.propPatch, pattern: path, middleware: middleware)
    }

    public func propPatch(_ path: String?=nil, middleware: [RouterMiddleware]) -> Router {
        return routingHelper(.propPatch, pattern: path, middleware: middleware)
    }

    // MARK: Unlock
    public func unlock(_ path: String?=nil, handler: RouterHandler...) -> Router {
        return routingHelper(.unlock, pattern: path, handler: handler)
    }

    public func unlock(_ path: String?=nil, handler: [RouterHandler]) -> Router {
        return routingHelper(.unlock, pattern: path, handler: handler)
    }

    public func unlock(_ path: String?=nil, middleware: RouterMiddleware...) -> Router {
        return routingHelper(.unlock, pattern: path, middleware: middleware)
    }

    public func unlock(_ path: String?=nil, middleware: [RouterMiddleware]) -> Router {
        return routingHelper(.unlock, pattern: path, middleware: middleware)
    }

    // MARK: Report
    public func report(_ path: String?=nil, handler: RouterHandler...) -> Router {
        return routingHelper(.report, pattern: path, handler: handler)
    }

    public func report(_ path: String?=nil, handler: [RouterHandler]) -> Router {
        return routingHelper(.report, pattern: path, handler: handler)
    }

    public func report(_ path: String?=nil, middleware: RouterMiddleware...) -> Router {
        return routingHelper(.report, pattern: path, middleware: middleware)
    }

    public func report(_ path: String?=nil, middleware: [RouterMiddleware]) -> Router {
        return routingHelper(.report, pattern: path, middleware: middleware)
    }

    // MARK: MkActivity
    public func mkActivity(_ path: String?=nil, handler: RouterHandler...) -> Router {
        return routingHelper(.mkActivity, pattern: path, handler: handler)
    }

    public func mkActivity(_ path: String?=nil, handler: [RouterHandler]) -> Router {
        return routingHelper(.mkActivity, pattern: path, handler: handler)
    }

    public func mkActivity(_ path: String?=nil, middleware: RouterMiddleware...) -> Router {
        return routingHelper(.mkActivity, pattern: path, middleware: middleware)
    }

    public func mkActivity(_ path: String?=nil, middleware: [RouterMiddleware]) -> Router {
        return routingHelper(.mkActivity, pattern: path, middleware: middleware)
    }

    // MARK: Checkout
    public func checkout(_ path: String?=nil, handler: RouterHandler...) -> Router {
        return routingHelper(.checkout, pattern: path, handler: handler)
    }

    public func checkout(_ path: String?=nil, handler: [RouterHandler]) -> Router {
        return routingHelper(.checkout, pattern: path, handler: handler)
    }

    public func checkout(_ path: String?=nil, middleware: RouterMiddleware...) -> Router {
        return routingHelper(.checkout, pattern: path, middleware: middleware)
    }

    public func checkout(_ path: String?=nil, middleware: [RouterMiddleware]) -> Router {
        return routingHelper(.checkout, pattern: path, middleware: middleware)
    }

    // MARK: Merge
    public func merge(_ path: String?=nil, handler: RouterHandler...) -> Router {
        return routingHelper(.merge, pattern: path, handler: handler)
    }

    public func merge(_ path: String?=nil, handler: [RouterHandler]) -> Router {
        return routingHelper(.merge, pattern: path, handler: handler)
    }

    public func merge(_ path: String?=nil, middleware: RouterMiddleware...) -> Router {
        return routingHelper(.merge, pattern: path, middleware: middleware)
    }

    public func merge(_ path: String?=nil, middleware: [RouterMiddleware]) -> Router {
        return routingHelper(.merge, pattern: path, middleware: middleware)
    }

    // MARK: MSearch
    public func mSearch(_ path: String?=nil, handler: RouterHandler...) -> Router {
        return routingHelper(.mSearch, pattern: path, handler: handler)
    }

    public func mSearch(_ path: String?=nil, handler: [RouterHandler]) -> Router {
        return routingHelper(.mSearch, pattern: path, handler: handler)
    }

    public func mSearch(_ path: String?=nil, middleware: RouterMiddleware...) -> Router {
        return routingHelper(.mSearch, pattern: path, middleware: middleware)
    }

    public func mSearch(_ path: String?=nil, middleware: [RouterMiddleware]) -> Router {
        return routingHelper(.mSearch, pattern: path, middleware: middleware)
    }

    // MARK: Notify
    public func notify(_ path: String?=nil, handler: RouterHandler...) -> Router {
        return routingHelper(.notify, pattern: path, handler: handler)
    }

    public func notify(_ path: String?=nil, handler: [RouterHandler]) -> Router {
        return routingHelper(.notify, pattern: path, handler: handler)
    }

    public func notify(_ path: String?=nil, middleware: RouterMiddleware...) -> Router {
        return routingHelper(.notify, pattern: path, middleware: middleware)
    }

    public func notify(_ path: String?=nil, middleware: [RouterMiddleware]) -> Router {
        return routingHelper(.notify, pattern: path, middleware: middleware)
    }

    // MARK: Subscribe
    public func subscribe(_ path: String?=nil, handler: RouterHandler...) -> Router {
        return routingHelper(.subscribe, pattern: path, handler: handler)
    }

    public func subscribe(_ path: String?=nil, handler: [RouterHandler]) -> Router {
        return routingHelper(.subscribe, pattern: path, handler: handler)
    }

    public func subscribe(_ path: String?=nil, middleware: RouterMiddleware...) -> Router {
        return routingHelper(.subscribe, pattern: path, middleware: middleware)
    }

    public func subscribe(_ path: String?=nil, middleware: [RouterMiddleware]) -> Router {
        return routingHelper(.subscribe, pattern: path, middleware: middleware)
    }

    // MARK: Unsubscribe
    public func unsubscribe(_ path: String?=nil, handler: RouterHandler...) -> Router {
        return routingHelper(.unsubscribe, pattern: path, handler: handler)
    }

    public func unsubscribe(_ path: String?=nil, handler: [RouterHandler]) -> Router {
        return routingHelper(.unsubscribe, pattern: path, handler: handler)
    }

    public func unsubscribe(_ path: String?=nil, middleware: RouterMiddleware...) -> Router {
        return routingHelper(.unsubscribe, pattern: path, middleware: middleware)
    }

    public func unsubscribe(_ path: String?=nil, middleware: [RouterMiddleware]) -> Router {
        return routingHelper(.unsubscribe, pattern: path, middleware: middleware)
    }

    // MARK: Patch
    @discardableResult
    public func patch(_ path: String?=nil, handler: RouterHandler...) -> Router {
        return routingHelper(.patch, pattern: path, handler: handler)
    }

    @discardableResult
    public func patch(_ path: String?=nil, handler: [RouterHandler]) -> Router {
        return routingHelper(.patch, pattern: path, handler: handler)
    }

    public func patch(_ path: String?=nil, middleware: RouterMiddleware...) -> Router {
        return routingHelper(.patch, pattern: path, middleware: middleware)
    }

    public func patch(_ path: String?=nil, middleware: [RouterMiddleware]) -> Router {
        return routingHelper(.patch, pattern: path, middleware: middleware)
    }

    // MARK: Search
    public func search(_ path: String?=nil, handler: RouterHandler...) -> Router {
        return routingHelper(.search, pattern: path, handler: handler)
    }

    public func search(_ path: String?=nil, handler: [RouterHandler]) -> Router {
        return routingHelper(.search, pattern: path, handler: handler)
    }

    public func search(_ path: String?=nil, middleware: RouterMiddleware...) -> Router {
        return routingHelper(.search, pattern: path, middleware: middleware)
    }

    public func search(_ path: String?=nil, middleware: [RouterMiddleware]) -> Router {
        return routingHelper(.search, pattern: path, middleware: middleware)
    }

    // MARK: Connect
    public func connect(_ path: String?=nil, handler: RouterHandler...) -> Router {
        return routingHelper(.connect, pattern: path, handler: handler)
    }

    public func connect(_ path: String?=nil, handler: [RouterHandler]) -> Router {
        return routingHelper(.connect, pattern: path, handler: handler)
    }

    public func connect(_ path: String?=nil, middleware: RouterMiddleware...) -> Router {
        return routingHelper(.connect, pattern: path, middleware: middleware)
    }

    public func connect(_ path: String?=nil, middleware: [RouterMiddleware]) -> Router {
        return routingHelper(.connect, pattern: path, middleware: middleware)
    }

    // MARK: Use
    @available(*, deprecated, message:"Use Router.all instead")
    public func use(middleware: RouterMiddleware...) -> Router {
        routeElems.append(RouterElement(method: .all, pattern: nil, middleware: middleware))
        return self
    }

    @available(*, deprecated, message:"Use Router.all instead")
    public func use(path: String, middleware: RouterMiddleware...) -> Router {
        routeElems.append(RouterElement(method: .all, pattern: path, middleware: middleware))
        return self
    }

    // MARK: error
    @discardableResult
    public func error(_ handler: RouterHandler...) -> Router {
        return routingHelper(.error, pattern: nil, handler: handler)
    }

    @discardableResult
    public func error(_ handler: [RouterHandler]) -> Router {
        return routingHelper(.error, pattern: nil, handler: handler)
    }

    public func error(_ middleware: RouterMiddleware...) -> Router {
        return routingHelper(.error, pattern: nil, middleware: middleware)
    }

    public func error(_ middleware: [RouterMiddleware]) -> Router {
        return routingHelper(.error, pattern: nil, middleware: middleware)
    }

    private func routingHelper(_ method: RouterMethod, pattern: String?, handler: [RouterHandler]) -> Router {
        routeElems.append(RouterElement(method: method, pattern: pattern, handler: handler))
=======
    func routingHelper(_ method: RouterMethod, pattern: String?, handler: [RouterHandler]) -> Router {
        elements.append(RouterElement(method: method, pattern: pattern, handler: handler))
>>>>>>> e614239d
        return self
    }

    func routingHelper(_ method: RouterMethod, pattern: String?, middleware: [RouterMiddleware]) -> Router {
        elements.append(RouterElement(method: method, pattern: pattern, middleware: middleware))
        return self
    }

    // MARK: Template Engine
    public func setDefault(templateEngine: TemplateEngine?) {
        if let templateEngine = templateEngine {
            defaultEngineFileExtension = templateEngine.fileExtension
            add(templateEngine: templateEngine)
            return
        }
        defaultEngineFileExtension = nil
    }

    public func add(templateEngine: TemplateEngine) {
        templateEngines[templateEngine.fileExtension] = templateEngine
    }

    internal func render(template: String, context: [String: Any]) throws -> String {
        let resourceExtension = template.bridge().pathExtension
        let fileExtension: String
        let resourceWithExtension: String

        if resourceExtension.isEmpty {
            fileExtension = defaultEngineFileExtension ?? ""
            //TODO use stringByAppendingPathExtension once issue https://bugs.swift.org/browse/SR-999 is resolved
            resourceWithExtension = template + "." + fileExtension
        } else {
            fileExtension = resourceExtension
            resourceWithExtension = template
        }

        if fileExtension.isEmpty {
            throw TemplatingError.noDefaultTemplateEngineAndNoExtensionSpecified
        }

        guard let templateEngine = templateEngines[fileExtension] else {
            throw TemplatingError.noTemplateEngineForExtension(extension: fileExtension)
        }

        let filePath =  viewsPath + resourceWithExtension
        return try templateEngine.render(filePath: filePath, context: context)
    }

    public func route(_ route: String) -> Router {
        let subrouter = Router()
        self.all(route, middleware: subrouter)
        return subrouter
    }
}

///
/// RouterMiddleware extensions
///
extension Router : RouterMiddleware {

    ///
    /// Handle the request as a middleware. Used for subrouting.
    ///
    /// - Parameter request: the router request
    /// - Parameter response: the router response
    ///
    public func handle(request: RouterRequest, response: RouterResponse, next: () -> Void) throws {
        guard let urlPath = request.parsedURL.path else {
            Log.error("Failed to handle request")
            return
        }

        let mountpath = request.matchedPath
        guard let prefixRange = urlPath.range(of: mountpath) else {
            Log.error("Failed to find matches in url")
            return
        }
        request.parsedURL.path?.removeSubrange(prefixRange)

        if request.parsedURL.path == "" {
            request.parsedURL.path = "/"
        }

        process(request: request, response: response) {
            request.parsedURL.path = urlPath
            next()
        }
    }
}


///
/// HTTPServerDelegate extensions
///
extension Router : HTTPServerDelegate {

    ///
    /// Handle the request
    ///
    /// - Parameter request: the server request
    /// - Parameter response: the server response
    ///
    public func handle(request: ServerRequest, response: ServerResponse) {

        let routeReq = RouterRequest(request: request)
        let routeResp = RouterResponse(response: response, router: self, request: routeReq)
        process(request: routeReq, response: routeResp) { [unowned self] () in
            do {
                if  !routeResp.invokedEnd {
                    if  routeResp.statusCode == .unknown  && !routeResp.invokedSend {
                        self.sendDefaultResponse(request: routeReq, response: routeResp)
                    }
                    try routeResp.end()
                }
            } catch {
                // Not much to do here
                Log.error("Failed to send response to the client")
            }
        }
    }

    ///
    /// Processes the request
    ///
    /// - Parameter request: the server request
    /// - Parameter response: the server response
    ///
    private func process(request: RouterRequest, response: RouterResponse, callback: () -> Void) {

        guard let urlPath = request.parsedURL.path else {
            Log.error("Failed to process request")
            return
        }

        let lengthIndex = kituraResourcePrefix.endIndex
        if  urlPath.characters.count > kituraResourcePrefix.characters.count && urlPath.substring(to: lengthIndex) == kituraResourcePrefix {
            let resource = urlPath.substring(from: lengthIndex)
            sendIfFound(resource: resource, usingResponse: response)
        } else {
            let looper = RouterElementWalker(elements: self.elements, request: request, response: response, callback: callback)
            looper.next()
        }
    }

    ///
    /// Send default index.html file and it's resources if appropriate, otherwise send default 404 message
    ///
    private func sendDefaultResponse(request: RouterRequest, response: RouterResponse) {
        if request.parsedURL.path == "/" {
            sendIfFound(resource: "index.html", usingResponse: response)
        } else {
            do {
                let errorMessage = "Cannot \(String(request.method).uppercased()) \(request.parsedURL.path ?? "")."
                try response.status(.notFound).send(errorMessage).end()
            } catch {
                Log.error("Error sending default not found message: \(error)")
            }
        }
    }

    private func getFilePath(for resource: String) -> String? {
#if os(Linux)
        let fileManager = NSFileManager.defaultManager()
#else
        let fileManager = NSFileManager.default()
#endif
        let potentialResource = getResourcePathBasedOnSourceLocation(for: resource)

        let fileExists = fileManager.fileExists(atPath: potentialResource)
        if fileExists {
            return potentialResource
        }
        else {
            return getResourcePathBasedOnCurrentDirectory(for: resource, withFileManager: fileManager)
        }
    }

    private func getResourcePathBasedOnSourceLocation(for resource: String) -> String {
        let fileName = NSString(string: #file)
        let resourceFilePrefixRange: NSRange
        let lastSlash = fileName.range(of: "/", options: NSStringCompareOptions.backwardsSearch)
        if  lastSlash.location != NSNotFound  {
            resourceFilePrefixRange = NSMakeRange(0, lastSlash.location+1)
        } else {
            resourceFilePrefixRange = NSMakeRange(0, fileName.length)
        }
        return fileName.substring(with: resourceFilePrefixRange) + "resources/" + resource
    }

    private func getResourcePathBasedOnCurrentDirectory(for resource: String, withFileManager fileManager: NSFileManager) -> String? {
        do {
            let packagePath = fileManager.currentDirectoryPath + "/Packages"
            let packages = try fileManager.contentsOfDirectory(atPath: packagePath)
            for package in packages {
                let potentalResource = "\(packagePath)/\(package)/Sources/Kitura/resources/\(resource)"
                let resourceExists = fileManager.fileExists(atPath: potentalResource)
                if resourceExists {
                    return potentalResource
                }
            }
        }
        catch {
            return nil
        }
        return nil
    }


    ///
    /// Get the directory we were compiled from
    ///
    private func sendIfFound(resource: String, usingResponse response: RouterResponse)  {
        guard let resourceFileName = getFilePath(for: resource) else {
            return
        }

        do {
            try response.send(fileName: resourceFileName)
            try response.status(.OK).end()
        } catch {
            // Fail silently
        }
    }
}<|MERGE_RESOLUTION|>--- conflicted
+++ resolved
@@ -58,519 +58,8 @@
         Log.verbose("Router initialized")
     }
 
-<<<<<<< HEAD
-    // MARK: All
-    @discardableResult
-    public func all(_ path: String?=nil, handler: RouterHandler...) -> Router {
-        return routingHelper(.all, pattern: path, handler: handler)
-    }
-
-    @discardableResult
-    public func all(_ path: String?=nil, handler: [RouterHandler]) -> Router {
-        return routingHelper(.all, pattern: path, handler: handler)
-    }
-
-    @discardableResult
-    public func all(_ path: String?=nil, middleware: RouterMiddleware...) -> Router {
-        return routingHelper(.all, pattern: path, middleware: middleware)
-    }
-
-    public func all(_ path: String?=nil, middleware: [RouterMiddleware]) -> Router {
-        return routingHelper(.all, pattern: path, middleware: middleware)
-    }
-
-    // MARK: Get
-    @discardableResult
-    public func get(_ path: String?=nil, handler: RouterHandler...) -> Router {
-        return routingHelper(.get, pattern: path, handler: handler)
-    }
-    
-    @discardableResult
-    public func get(_ path: String?=nil, handler: [RouterHandler]) -> Router {
-        return routingHelper(.get, pattern: path, handler: handler)
-    }
-
-    public func get(_ path: String?=nil, middleware: RouterMiddleware...) -> Router {
-        return routingHelper(.get, pattern: path, middleware: middleware)
-    }
-
-    public func get(_ path: String?=nil, middleware: [RouterMiddleware]) -> Router {
-        return routingHelper(.get, pattern: path, middleware: middleware)
-    }
-
-    // MARK: Head
-    public func head(_ path: String?=nil, handler: RouterHandler...) -> Router {
-        return routingHelper(.head, pattern: path, handler: handler)
-    }
-
-    public func head(_ path: String?=nil, handler: [RouterHandler]) -> Router {
-        return routingHelper(.head, pattern: path, handler: handler)
-    }
-
-    public func head(_ path: String?=nil, middleware: RouterMiddleware...) -> Router {
-        return routingHelper(.head, pattern: path, middleware: middleware)
-    }
-
-    public func head(_ path: String?=nil, middleware: [RouterMiddleware]) -> Router {
-        return routingHelper(.head, pattern: path, middleware: middleware)
-    }
-
-    // MARK: Post
-    @discardableResult
-    public func post(_ path: String?=nil, handler: RouterHandler...) -> Router {
-        return routingHelper(.post, pattern: path, handler: handler)
-    }
-
-    @discardableResult
-    public func post(_ path: String?=nil, handler: [RouterHandler]) -> Router {
-        return routingHelper(.post, pattern: path, handler: handler)
-    }
-
-    public func post(_ path: String?=nil, middleware: RouterMiddleware...) -> Router {
-        return routingHelper(.post, pattern: path, middleware: middleware)
-    }
-
-    public func post(_ path: String?=nil, middleware: [RouterMiddleware]) -> Router {
-        return routingHelper(.post, pattern: path, middleware: middleware)
-    }
-
-    // MARK: Put
-    @discardableResult
-    public func put(_ path: String?=nil, handler: RouterHandler...) -> Router {
-        return routingHelper(.put, pattern: path, handler: handler)
-    }
-
-    @discardableResult
-    public func put(_ path: String?=nil, handler: [RouterHandler]) -> Router {
-        return routingHelper(.put, pattern: path, handler: handler)
-    }
-
-    public func put(_ path: String?=nil, middleware: RouterMiddleware...) -> Router {
-        return routingHelper(.put, pattern: path, middleware: middleware)
-    }
-
-    public func put(_ path: String?=nil, middleware: [RouterMiddleware]) -> Router {
-        return routingHelper(.put, pattern: path, middleware: middleware)
-    }
-
-    // MARK: Delete
-    @discardableResult
-    public func delete(_ path: String?=nil, handler: RouterHandler...) -> Router {
-        return routingHelper(.delete, pattern: path, handler: handler)
-    }
-
-    @discardableResult
-    public func delete(_ path: String?=nil, handler: [RouterHandler]) -> Router {
-        return routingHelper(.delete, pattern: path, handler: handler)
-    }
-
-    public func delete(_ path: String?=nil, middleware: RouterMiddleware...) -> Router {
-        return routingHelper(.delete, pattern: path, middleware: middleware)
-    }
-
-    public func delete(_ path: String?=nil, middleware: [RouterMiddleware]) -> Router {
-        return routingHelper(.delete, pattern: path, middleware: middleware)
-    }
-
-    // MARK: Options
-    @discardableResult
-    public func options(_ path: String?=nil, handler: RouterHandler...) -> Router {
-        return routingHelper(.options, pattern: path, handler: handler)
-    }
-
-    @discardableResult
-    public func options(_ path: String?=nil, handler: [RouterHandler]) -> Router {
-        return routingHelper(.options, pattern: path, handler: handler)
-    }
-
-    public func options(_ path: String?=nil, middleware: RouterMiddleware...) -> Router {
-        return routingHelper(.options, pattern: path, middleware: middleware)
-    }
-
-    public func options(_ path: String?=nil, middleware: [RouterMiddleware]) -> Router {
-        return routingHelper(.options, pattern: path, middleware: middleware)
-    }
-
-    // MARK: Trace
-    public func trace(_ path: String?=nil, handler: RouterHandler...) -> Router {
-        return routingHelper(.trace, pattern: path, handler: handler)
-    }
-
-    public func trace(_ path: String?=nil, handler: [RouterHandler]) -> Router {
-        return routingHelper(.trace, pattern: path, handler: handler)
-    }
-
-    public func trace(_ path: String?=nil, middleware: RouterMiddleware...) -> Router {
-        return routingHelper(.trace, pattern: path, middleware: middleware)
-    }
-
-    public func trace(_ path: String?=nil, middleware: [RouterMiddleware]) -> Router {
-        return routingHelper(.trace, pattern: path, middleware: middleware)
-    }
-
-    // MARK: Copy
-    public func copy(_ path: String?=nil, handler: RouterHandler...) -> Router {
-        return routingHelper(.copy, pattern: path, handler: handler)
-    }
-
-    public func copy(_ path: String?=nil, handler: [RouterHandler]) -> Router {
-        return routingHelper(.copy, pattern: path, handler: handler)
-    }
-
-    public func copy(_ path: String?=nil, middleware: RouterMiddleware...) -> Router {
-        return routingHelper(.copy, pattern: path, middleware: middleware)
-    }
-
-    public func copy(_ path: String?=nil, middleware: [RouterMiddleware]) -> Router {
-        return routingHelper(.copy, pattern: path, middleware: middleware)
-    }
-
-    // MARK: Lock
-    public func lock(_ path: String?=nil, handler: RouterHandler...) -> Router {
-        return routingHelper(.lock, pattern: path, handler: handler)
-    }
-
-    public func lock(_ path: String?=nil, handler: [RouterHandler]) -> Router {
-        return routingHelper(.lock, pattern: path, handler: handler)
-    }
-
-    public func lock(_ path: String?=nil, middleware: RouterMiddleware...) -> Router {
-        return routingHelper(.lock, pattern: path, middleware: middleware)
-    }
-
-    public func lock(_ path: String?=nil, middleware: [RouterMiddleware]) -> Router {
-        return routingHelper(.lock, pattern: path, middleware: middleware)
-    }
-
-    // MARK: MkCol
-    public func mkCol(_ path: String?=nil, handler: RouterHandler...) -> Router {
-        return routingHelper(.mkCol, pattern: path, handler: handler)
-    }
-
-    public func mkCol(_ path: String?=nil, handler: [RouterHandler]) -> Router {
-        return routingHelper(.mkCol, pattern: path, handler: handler)
-    }
-
-    public func mkCol(_ path: String?=nil, middleware: RouterMiddleware...) -> Router {
-        return routingHelper(.mkCol, pattern: path, middleware: middleware)
-    }
-
-    public func mkCol(_ path: String?=nil, middleware: [RouterMiddleware]) -> Router {
-        return routingHelper(.mkCol, pattern: path, middleware: middleware)
-    }
-
-    // MARK: Move
-    public func move(_ path: String?=nil, handler: RouterHandler...) -> Router {
-        return routingHelper(.move, pattern: path, handler: handler)
-    }
-
-    public func move(_ path: String?=nil, handler: [RouterHandler]) -> Router {
-        return routingHelper(.move, pattern: path, handler: handler)
-    }
-
-    public func move(_ path: String?=nil, middleware: RouterMiddleware...) -> Router {
-        return routingHelper(.move, pattern: path, middleware: middleware)
-    }
-
-    public func move(_ path: String?=nil, middleware: [RouterMiddleware]) -> Router {
-        return routingHelper(.move, pattern: path, middleware: middleware)
-    }
-
-    // MARK: Purge
-    public func purge(_ path: String?=nil, handler: RouterHandler...) -> Router {
-        return routingHelper(.purge, pattern: path, handler: handler)
-    }
-
-    public func purge(_ path: String?=nil, handler: [RouterHandler]) -> Router {
-        return routingHelper(.purge, pattern: path, handler: handler)
-    }
-
-    public func purge(_ path: String?=nil, middleware: RouterMiddleware...) -> Router {
-        return routingHelper(.purge, pattern: path, middleware: middleware)
-    }
-
-    public func purge(_ path: String?=nil, middleware: [RouterMiddleware]) -> Router {
-        return routingHelper(.purge, pattern: path, middleware: middleware)
-    }
-
-    // MARK: PropFind
-    public func propFind(_ path: String?=nil, handler: RouterHandler...) -> Router {
-        return routingHelper(.propFind, pattern: path, handler: handler)
-    }
-
-    public func propFind(_ path: String?=nil, handler: [RouterHandler]) -> Router {
-        return routingHelper(.propFind, pattern: path, handler: handler)
-    }
-
-    public func propFind(_ path: String?=nil, middleware: RouterMiddleware...) -> Router {
-        return routingHelper(.propFind, pattern: path, middleware: middleware)
-    }
-
-    public func propFind(_ path: String?=nil, middleware: [RouterMiddleware]) -> Router {
-        return routingHelper(.propFind, pattern: path, middleware: middleware)
-    }
-
-    // MARK: PropPatch
-    public func propPatch(_ path: String?=nil, handler: RouterHandler...) -> Router {
-        return routingHelper(.propPatch, pattern: path, handler: handler)
-    }
-
-    public func propPatch(_ path: String?=nil, handler: [RouterHandler]) -> Router {
-        return routingHelper(.propPatch, pattern: path, handler: handler)
-    }
-
-    public func propPatch(_ path: String?=nil, middleware: RouterMiddleware...) -> Router {
-        return routingHelper(.propPatch, pattern: path, middleware: middleware)
-    }
-
-    public func propPatch(_ path: String?=nil, middleware: [RouterMiddleware]) -> Router {
-        return routingHelper(.propPatch, pattern: path, middleware: middleware)
-    }
-
-    // MARK: Unlock
-    public func unlock(_ path: String?=nil, handler: RouterHandler...) -> Router {
-        return routingHelper(.unlock, pattern: path, handler: handler)
-    }
-
-    public func unlock(_ path: String?=nil, handler: [RouterHandler]) -> Router {
-        return routingHelper(.unlock, pattern: path, handler: handler)
-    }
-
-    public func unlock(_ path: String?=nil, middleware: RouterMiddleware...) -> Router {
-        return routingHelper(.unlock, pattern: path, middleware: middleware)
-    }
-
-    public func unlock(_ path: String?=nil, middleware: [RouterMiddleware]) -> Router {
-        return routingHelper(.unlock, pattern: path, middleware: middleware)
-    }
-
-    // MARK: Report
-    public func report(_ path: String?=nil, handler: RouterHandler...) -> Router {
-        return routingHelper(.report, pattern: path, handler: handler)
-    }
-
-    public func report(_ path: String?=nil, handler: [RouterHandler]) -> Router {
-        return routingHelper(.report, pattern: path, handler: handler)
-    }
-
-    public func report(_ path: String?=nil, middleware: RouterMiddleware...) -> Router {
-        return routingHelper(.report, pattern: path, middleware: middleware)
-    }
-
-    public func report(_ path: String?=nil, middleware: [RouterMiddleware]) -> Router {
-        return routingHelper(.report, pattern: path, middleware: middleware)
-    }
-
-    // MARK: MkActivity
-    public func mkActivity(_ path: String?=nil, handler: RouterHandler...) -> Router {
-        return routingHelper(.mkActivity, pattern: path, handler: handler)
-    }
-
-    public func mkActivity(_ path: String?=nil, handler: [RouterHandler]) -> Router {
-        return routingHelper(.mkActivity, pattern: path, handler: handler)
-    }
-
-    public func mkActivity(_ path: String?=nil, middleware: RouterMiddleware...) -> Router {
-        return routingHelper(.mkActivity, pattern: path, middleware: middleware)
-    }
-
-    public func mkActivity(_ path: String?=nil, middleware: [RouterMiddleware]) -> Router {
-        return routingHelper(.mkActivity, pattern: path, middleware: middleware)
-    }
-
-    // MARK: Checkout
-    public func checkout(_ path: String?=nil, handler: RouterHandler...) -> Router {
-        return routingHelper(.checkout, pattern: path, handler: handler)
-    }
-
-    public func checkout(_ path: String?=nil, handler: [RouterHandler]) -> Router {
-        return routingHelper(.checkout, pattern: path, handler: handler)
-    }
-
-    public func checkout(_ path: String?=nil, middleware: RouterMiddleware...) -> Router {
-        return routingHelper(.checkout, pattern: path, middleware: middleware)
-    }
-
-    public func checkout(_ path: String?=nil, middleware: [RouterMiddleware]) -> Router {
-        return routingHelper(.checkout, pattern: path, middleware: middleware)
-    }
-
-    // MARK: Merge
-    public func merge(_ path: String?=nil, handler: RouterHandler...) -> Router {
-        return routingHelper(.merge, pattern: path, handler: handler)
-    }
-
-    public func merge(_ path: String?=nil, handler: [RouterHandler]) -> Router {
-        return routingHelper(.merge, pattern: path, handler: handler)
-    }
-
-    public func merge(_ path: String?=nil, middleware: RouterMiddleware...) -> Router {
-        return routingHelper(.merge, pattern: path, middleware: middleware)
-    }
-
-    public func merge(_ path: String?=nil, middleware: [RouterMiddleware]) -> Router {
-        return routingHelper(.merge, pattern: path, middleware: middleware)
-    }
-
-    // MARK: MSearch
-    public func mSearch(_ path: String?=nil, handler: RouterHandler...) -> Router {
-        return routingHelper(.mSearch, pattern: path, handler: handler)
-    }
-
-    public func mSearch(_ path: String?=nil, handler: [RouterHandler]) -> Router {
-        return routingHelper(.mSearch, pattern: path, handler: handler)
-    }
-
-    public func mSearch(_ path: String?=nil, middleware: RouterMiddleware...) -> Router {
-        return routingHelper(.mSearch, pattern: path, middleware: middleware)
-    }
-
-    public func mSearch(_ path: String?=nil, middleware: [RouterMiddleware]) -> Router {
-        return routingHelper(.mSearch, pattern: path, middleware: middleware)
-    }
-
-    // MARK: Notify
-    public func notify(_ path: String?=nil, handler: RouterHandler...) -> Router {
-        return routingHelper(.notify, pattern: path, handler: handler)
-    }
-
-    public func notify(_ path: String?=nil, handler: [RouterHandler]) -> Router {
-        return routingHelper(.notify, pattern: path, handler: handler)
-    }
-
-    public func notify(_ path: String?=nil, middleware: RouterMiddleware...) -> Router {
-        return routingHelper(.notify, pattern: path, middleware: middleware)
-    }
-
-    public func notify(_ path: String?=nil, middleware: [RouterMiddleware]) -> Router {
-        return routingHelper(.notify, pattern: path, middleware: middleware)
-    }
-
-    // MARK: Subscribe
-    public func subscribe(_ path: String?=nil, handler: RouterHandler...) -> Router {
-        return routingHelper(.subscribe, pattern: path, handler: handler)
-    }
-
-    public func subscribe(_ path: String?=nil, handler: [RouterHandler]) -> Router {
-        return routingHelper(.subscribe, pattern: path, handler: handler)
-    }
-
-    public func subscribe(_ path: String?=nil, middleware: RouterMiddleware...) -> Router {
-        return routingHelper(.subscribe, pattern: path, middleware: middleware)
-    }
-
-    public func subscribe(_ path: String?=nil, middleware: [RouterMiddleware]) -> Router {
-        return routingHelper(.subscribe, pattern: path, middleware: middleware)
-    }
-
-    // MARK: Unsubscribe
-    public func unsubscribe(_ path: String?=nil, handler: RouterHandler...) -> Router {
-        return routingHelper(.unsubscribe, pattern: path, handler: handler)
-    }
-
-    public func unsubscribe(_ path: String?=nil, handler: [RouterHandler]) -> Router {
-        return routingHelper(.unsubscribe, pattern: path, handler: handler)
-    }
-
-    public func unsubscribe(_ path: String?=nil, middleware: RouterMiddleware...) -> Router {
-        return routingHelper(.unsubscribe, pattern: path, middleware: middleware)
-    }
-
-    public func unsubscribe(_ path: String?=nil, middleware: [RouterMiddleware]) -> Router {
-        return routingHelper(.unsubscribe, pattern: path, middleware: middleware)
-    }
-
-    // MARK: Patch
-    @discardableResult
-    public func patch(_ path: String?=nil, handler: RouterHandler...) -> Router {
-        return routingHelper(.patch, pattern: path, handler: handler)
-    }
-
-    @discardableResult
-    public func patch(_ path: String?=nil, handler: [RouterHandler]) -> Router {
-        return routingHelper(.patch, pattern: path, handler: handler)
-    }
-
-    public func patch(_ path: String?=nil, middleware: RouterMiddleware...) -> Router {
-        return routingHelper(.patch, pattern: path, middleware: middleware)
-    }
-
-    public func patch(_ path: String?=nil, middleware: [RouterMiddleware]) -> Router {
-        return routingHelper(.patch, pattern: path, middleware: middleware)
-    }
-
-    // MARK: Search
-    public func search(_ path: String?=nil, handler: RouterHandler...) -> Router {
-        return routingHelper(.search, pattern: path, handler: handler)
-    }
-
-    public func search(_ path: String?=nil, handler: [RouterHandler]) -> Router {
-        return routingHelper(.search, pattern: path, handler: handler)
-    }
-
-    public func search(_ path: String?=nil, middleware: RouterMiddleware...) -> Router {
-        return routingHelper(.search, pattern: path, middleware: middleware)
-    }
-
-    public func search(_ path: String?=nil, middleware: [RouterMiddleware]) -> Router {
-        return routingHelper(.search, pattern: path, middleware: middleware)
-    }
-
-    // MARK: Connect
-    public func connect(_ path: String?=nil, handler: RouterHandler...) -> Router {
-        return routingHelper(.connect, pattern: path, handler: handler)
-    }
-
-    public func connect(_ path: String?=nil, handler: [RouterHandler]) -> Router {
-        return routingHelper(.connect, pattern: path, handler: handler)
-    }
-
-    public func connect(_ path: String?=nil, middleware: RouterMiddleware...) -> Router {
-        return routingHelper(.connect, pattern: path, middleware: middleware)
-    }
-
-    public func connect(_ path: String?=nil, middleware: [RouterMiddleware]) -> Router {
-        return routingHelper(.connect, pattern: path, middleware: middleware)
-    }
-
-    // MARK: Use
-    @available(*, deprecated, message:"Use Router.all instead")
-    public func use(middleware: RouterMiddleware...) -> Router {
-        routeElems.append(RouterElement(method: .all, pattern: nil, middleware: middleware))
-        return self
-    }
-
-    @available(*, deprecated, message:"Use Router.all instead")
-    public func use(path: String, middleware: RouterMiddleware...) -> Router {
-        routeElems.append(RouterElement(method: .all, pattern: path, middleware: middleware))
-        return self
-    }
-
-    // MARK: error
-    @discardableResult
-    public func error(_ handler: RouterHandler...) -> Router {
-        return routingHelper(.error, pattern: nil, handler: handler)
-    }
-
-    @discardableResult
-    public func error(_ handler: [RouterHandler]) -> Router {
-        return routingHelper(.error, pattern: nil, handler: handler)
-    }
-
-    public func error(_ middleware: RouterMiddleware...) -> Router {
-        return routingHelper(.error, pattern: nil, middleware: middleware)
-    }
-
-    public func error(_ middleware: [RouterMiddleware]) -> Router {
-        return routingHelper(.error, pattern: nil, middleware: middleware)
-    }
-
-    private func routingHelper(_ method: RouterMethod, pattern: String?, handler: [RouterHandler]) -> Router {
-        routeElems.append(RouterElement(method: method, pattern: pattern, handler: handler))
-=======
     func routingHelper(_ method: RouterMethod, pattern: String?, handler: [RouterHandler]) -> Router {
         elements.append(RouterElement(method: method, pattern: pattern, handler: handler))
->>>>>>> e614239d
         return self
     }
 
