/**
 * Copyright IBM Corporation 2015
 *
 * Licensed under the Apache License, Version 2.0 (the "License");
 * you may not use this file except in compliance with the License.
 * You may obtain a copy of the License at
 *
 * http://www.apache.org/licenses/LICENSE-2.0
 *
 * Unless required by applicable law or agreed to in writing, software
 * distributed under the License is distributed on an "AS IS" BASIS,
 * WITHOUT WARRANTIES OR CONDITIONS OF ANY KIND, either express or implied.
 * See the License for the specific language governing permissions and
 * limitations under the License.
 **/

import KituraNet
import KituraSys
import LoggerAPI
import Foundation
import KituraTemplateEngine

// MARK Router

public class Router {

    ///
    /// Contains the list of routing elements
    ///
    private var routeElems: [RouterElement] = []

    ///
    /// Map from file extensiont to Template Engines
    ///
    private var templateEngines = [String: TemplateEngine]()

    ///
    /// Default template engine extension
    ///
    private var defaultEngineFileExtension: String?

    ///
    /// Views directory path
    ///
    private var viewsPath: String { return "./Views/" }

    ///
    /// Prefix for special page resources
    ///
    private let kituraResourcePrefix = "/@@Kitura-router@@/"

    ///
    /// Initializes a Router
    ///
    /// - Returns: a Router instance
    ///
    public init() {

        Log.verbose("Router initialized")
    }

    // MARK: All
    public func all(_ path: String?=nil, handler: RouterHandler...) -> Router {
        return routingHelper(.All, pattern: path, handler: handler)
    }

    public func all(_ path: String?=nil, handler: [RouterHandler]) -> Router {
        return routingHelper(.All, pattern: path, handler: handler)
    }

    public func all(_ path: String?=nil, middleware: RouterMiddleware...) -> Router {
        return routingHelper(.All, pattern: path, middleware: middleware)
    }

    public func all(_ path: String?=nil, middleware: [RouterMiddleware]) -> Router {
        return routingHelper(.All, pattern: path, middleware: middleware)
    }

    // MARK: Get
    public func get(_ path: String?=nil, handler: RouterHandler...) -> Router {
        return routingHelper(.Get, pattern: path, handler: handler)
    }

    public func get(_ path: String?=nil, handler: [RouterHandler]) -> Router {
        return routingHelper(.Get, pattern: path, handler: handler)
    }

    public func get(_ path: String?=nil, middleware: RouterMiddleware...) -> Router {
        return routingHelper(.Get, pattern: path, middleware: middleware)
    }

    public func get(_ path: String?=nil, middleware: [RouterMiddleware]) -> Router {
        return routingHelper(.Get, pattern: path, middleware: middleware)
    }

    // MARK: Head
    public func head(_ path: String?=nil, handler: RouterHandler...) -> Router {
        return routingHelper(.Head, pattern: path, handler: handler)
    }

    public func head(_ path: String?=nil, handler: [RouterHandler]) -> Router {
        return routingHelper(.Head, pattern: path, handler: handler)
    }

    public func head(_ path: String?=nil, middleware: RouterMiddleware...) -> Router {
        return routingHelper(.Head, pattern: path, middleware: middleware)
    }

    public func head(_ path: String?=nil, middleware: [RouterMiddleware]) -> Router {
        return routingHelper(.Head, pattern: path, middleware: middleware)
    }

    // MARK: Post
    public func post(_ path: String?=nil, handler: RouterHandler...) -> Router {
        return routingHelper(.Post, pattern: path, handler: handler)
    }

    public func post(_ path: String?=nil, handler: [RouterHandler]) -> Router {
        return routingHelper(.Post, pattern: path, handler: handler)
    }

    public func post(_ path: String?=nil, middleware: RouterMiddleware...) -> Router {
        return routingHelper(.Post, pattern: path, middleware: middleware)
    }

    public func post(_ path: String?=nil, middleware: [RouterMiddleware]) -> Router {
        return routingHelper(.Post, pattern: path, middleware: middleware)
    }

    // MARK: Put
    public func put(_ path: String?=nil, handler: RouterHandler...) -> Router {
        return routingHelper(.Put, pattern: path, handler: handler)
    }

    public func put(_ path: String?=nil, handler: [RouterHandler]) -> Router {
        return routingHelper(.Put, pattern: path, handler: handler)
    }

    public func put(_ path: String?=nil, middleware: RouterMiddleware...) -> Router {
        return routingHelper(.Put, pattern: path, middleware: middleware)
    }

    public func put(_ path: String?=nil, middleware: [RouterMiddleware]) -> Router {
        return routingHelper(.Put, pattern: path, middleware: middleware)
    }

    // MARK: Delete
    public func delete(_ path: String?=nil, handler: RouterHandler...) -> Router {
        return routingHelper(.Delete, pattern: path, handler: handler)
    }

    public func delete(_ path: String?=nil, handler: [RouterHandler]) -> Router {
        return routingHelper(.Delete, pattern: path, handler: handler)
    }

    public func delete(_ path: String?=nil, middleware: RouterMiddleware...) -> Router {
        return routingHelper(.Delete, pattern: path, middleware: middleware)
    }

    public func delete(_ path: String?=nil, middleware: [RouterMiddleware]) -> Router {
        return routingHelper(.Delete, pattern: path, middleware: middleware)
    }

    // MARK: Options
    public func options(_ path: String?=nil, handler: RouterHandler...) -> Router {
        return routingHelper(.Options, pattern: path, handler: handler)
    }

    public func options(_ path: String?=nil, handler: [RouterHandler]) -> Router {
        return routingHelper(.Options, pattern: path, handler: handler)
    }

    public func options(_ path: String?=nil, middleware: RouterMiddleware...) -> Router {
        return routingHelper(.Options, pattern: path, middleware: middleware)
    }

    public func options(_ path: String?=nil, middleware: [RouterMiddleware]) -> Router {
        return routingHelper(.Options, pattern: path, middleware: middleware)
    }

    // MARK: Trace
    public func trace(_ path: String?=nil, handler: RouterHandler...) -> Router {
        return routingHelper(.Trace, pattern: path, handler: handler)
    }

    public func trace(_ path: String?=nil, handler: [RouterHandler]) -> Router {
        return routingHelper(.Trace, pattern: path, handler: handler)
    }

    public func trace(_ path: String?=nil, middleware: RouterMiddleware...) -> Router {
        return routingHelper(.Trace, pattern: path, middleware: middleware)
    }

    public func trace(_ path: String?=nil, middleware: [RouterMiddleware]) -> Router {
        return routingHelper(.Trace, pattern: path, middleware: middleware)
    }

    // MARK: Copy
    public func copy(_ path: String?=nil, handler: RouterHandler...) -> Router {
        return routingHelper(.Copy, pattern: path, handler: handler)
    }

    public func copy(_ path: String?=nil, handler: [RouterHandler]) -> Router {
        return routingHelper(.Copy, pattern: path, handler: handler)
    }

    public func copy(_ path: String?=nil, middleware: RouterMiddleware...) -> Router {
        return routingHelper(.Copy, pattern: path, middleware: middleware)
    }

    public func copy(_ path: String?=nil, middleware: [RouterMiddleware]) -> Router {
        return routingHelper(.Copy, pattern: path, middleware: middleware)
    }

    // MARK: Lock
    public func lock(_ path: String?=nil, handler: RouterHandler...) -> Router {
        return routingHelper(.Lock, pattern: path, handler: handler)
    }

    public func lock(_ path: String?=nil, handler: [RouterHandler]) -> Router {
        return routingHelper(.Lock, pattern: path, handler: handler)
    }

    public func lock(_ path: String?=nil, middleware: RouterMiddleware...) -> Router {
        return routingHelper(.Lock, pattern: path, middleware: middleware)
    }

    public func lock(_ path: String?=nil, middleware: [RouterMiddleware]) -> Router {
        return routingHelper(.Lock, pattern: path, middleware: middleware)
    }

    // MARK: MkCol
    public func mkCol(_ path: String?=nil, handler: RouterHandler...) -> Router {
        return routingHelper(.MkCol, pattern: path, handler: handler)
    }

    public func mkCol(_ path: String?=nil, handler: [RouterHandler]) -> Router {
        return routingHelper(.MkCol, pattern: path, handler: handler)
    }

    public func mkCol(_ path: String?=nil, middleware: RouterMiddleware...) -> Router {
        return routingHelper(.MkCol, pattern: path, middleware: middleware)
    }

    public func mkCol(_ path: String?=nil, middleware: [RouterMiddleware]) -> Router {
        return routingHelper(.MkCol, pattern: path, middleware: middleware)
    }

    // MARK: Move
    public func move(_ path: String?=nil, handler: RouterHandler...) -> Router {
        return routingHelper(.Move, pattern: path, handler: handler)
    }

    public func move(_ path: String?=nil, handler: [RouterHandler]) -> Router {
        return routingHelper(.Move, pattern: path, handler: handler)
    }

    public func move(_ path: String?=nil, middleware: RouterMiddleware...) -> Router {
        return routingHelper(.Move, pattern: path, middleware: middleware)
    }

    public func move(_ path: String?=nil, middleware: [RouterMiddleware]) -> Router {
        return routingHelper(.Move, pattern: path, middleware: middleware)
    }

    // MARK: Purge
    public func purge(_ path: String?=nil, handler: RouterHandler...) -> Router {
        return routingHelper(.Purge, pattern: path, handler: handler)
    }

    public func purge(_ path: String?=nil, handler: [RouterHandler]) -> Router {
        return routingHelper(.Purge, pattern: path, handler: handler)
    }

    public func purge(_ path: String?=nil, middleware: RouterMiddleware...) -> Router {
        return routingHelper(.Purge, pattern: path, middleware: middleware)
    }

    public func purge(_ path: String?=nil, middleware: [RouterMiddleware]) -> Router {
        return routingHelper(.Purge, pattern: path, middleware: middleware)
    }

    // MARK: PropFind
    public func propFind(_ path: String?=nil, handler: RouterHandler...) -> Router {
        return routingHelper(.PropFind, pattern: path, handler: handler)
    }

    public func propFind(_ path: String?=nil, handler: [RouterHandler]) -> Router {
        return routingHelper(.PropFind, pattern: path, handler: handler)
    }

    public func propFind(_ path: String?=nil, middleware: RouterMiddleware...) -> Router {
        return routingHelper(.PropFind, pattern: path, middleware: middleware)
    }

    public func propFind(_ path: String?=nil, middleware: [RouterMiddleware]) -> Router {
        return routingHelper(.PropFind, pattern: path, middleware: middleware)
    }

    // MARK: PropPatch
    public func propPatch(_ path: String?=nil, handler: RouterHandler...) -> Router {
        return routingHelper(.PropPatch, pattern: path, handler: handler)
    }

    public func propPatch(_ path: String?=nil, handler: [RouterHandler]) -> Router {
        return routingHelper(.PropPatch, pattern: path, handler: handler)
    }

    public func propPatch(_ path: String?=nil, middleware: RouterMiddleware...) -> Router {
        return routingHelper(.PropPatch, pattern: path, middleware: middleware)
    }

    public func propPatch(_ path: String?=nil, middleware: [RouterMiddleware]) -> Router {
        return routingHelper(.PropPatch, pattern: path, middleware: middleware)
    }

    // MARK: Unlock
    public func unlock(_ path: String?=nil, handler: RouterHandler...) -> Router {
        return routingHelper(.Unlock, pattern: path, handler: handler)
    }

    public func unlock(_ path: String?=nil, handler: [RouterHandler]) -> Router {
        return routingHelper(.Unlock, pattern: path, handler: handler)
    }

    public func unlock(_ path: String?=nil, middleware: RouterMiddleware...) -> Router {
        return routingHelper(.Unlock, pattern: path, middleware: middleware)
    }

    public func unlock(_ path: String?=nil, middleware: [RouterMiddleware]) -> Router {
        return routingHelper(.Unlock, pattern: path, middleware: middleware)
    }

    // MARK: Report
    public func report(_ path: String?=nil, handler: RouterHandler...) -> Router {
        return routingHelper(.Report, pattern: path, handler: handler)
    }

    public func report(_ path: String?=nil, handler: [RouterHandler]) -> Router {
        return routingHelper(.Report, pattern: path, handler: handler)
    }

    public func report(_ path: String?=nil, middleware: RouterMiddleware...) -> Router {
        return routingHelper(.Report, pattern: path, middleware: middleware)
    }
    
    public func report(_ path: String?=nil, middleware: [RouterMiddleware]) -> Router {
        return routingHelper(.Report, pattern: path, middleware: middleware)
    }
    
    // MARK: MkActivity
    public func mkActivity(_ path: String?=nil, handler: RouterHandler...) -> Router {
        return routingHelper(.MkActivity, pattern: path, handler: handler)
    }
    
    public func mkActivity(_ path: String?=nil, handler: [RouterHandler]) -> Router {
        return routingHelper(.MkActivity, pattern: path, handler: handler)
    }
    
    public func mkActivity(_ path: String?=nil, middleware: RouterMiddleware...) -> Router {
        return routingHelper(.MkActivity, pattern: path, middleware: middleware)
    }
    
    public func mkActivity(_ path: String?=nil, middleware: [RouterMiddleware]) -> Router {
        return routingHelper(.MkActivity, pattern: path, middleware: middleware)
    }
    
    // MARK: Checkout
    public func checkout(_ path: String?=nil, handler: RouterHandler...) -> Router {
        return routingHelper(.Checkout, pattern: path, handler: handler)
    }
    
    public func checkout(_ path: String?=nil, handler: [RouterHandler]) -> Router {
        return routingHelper(.Checkout, pattern: path, handler: handler)
    }
    
    public func checkout(_ path: String?=nil, middleware: RouterMiddleware...) -> Router {
        return routingHelper(.Checkout, pattern: path, middleware: middleware)
    }
    
    public func checkout(_ path: String?=nil, middleware: [RouterMiddleware]) -> Router {
        return routingHelper(.Checkout, pattern: path, middleware: middleware)
    }
    
    // MARK: Merge
    public func merge(_ path: String?=nil, handler: RouterHandler...) -> Router {
        return routingHelper(.Merge, pattern: path, handler: handler)
    }
    
    public func merge(_ path: String?=nil, handler: [RouterHandler]) -> Router {
        return routingHelper(.Merge, pattern: path, handler: handler)
    }
    
    public func merge(_ path: String?=nil, middleware: RouterMiddleware...) -> Router {
        return routingHelper(.Merge, pattern: path, middleware: middleware)
    }
    
    public func merge(_ path: String?=nil, middleware: [RouterMiddleware]) -> Router {
        return routingHelper(.Merge, pattern: path, middleware: middleware)
    }
    
    // MARK: MSearch
    public func mSearch(_ path: String?=nil, handler: RouterHandler...) -> Router {
        return routingHelper(.MSearch, pattern: path, handler: handler)
    }
    
    public func mSearch(_ path: String?=nil, handler: [RouterHandler]) -> Router {
        return routingHelper(.MSearch, pattern: path, handler: handler)
    }
    
    public func mSearch(_ path: String?=nil, middleware: RouterMiddleware...) -> Router {
        return routingHelper(.MSearch, pattern: path, middleware: middleware)
    }
    
    public func mSearch(_ path: String?=nil, middleware: [RouterMiddleware]) -> Router {
        return routingHelper(.MSearch, pattern: path, middleware: middleware)
    }
    
    // MARK: Notify
    public func notify(_ path: String?=nil, handler: RouterHandler...) -> Router {
        return routingHelper(.Notify, pattern: path, handler: handler)
    }
    
    public func notify(_ path: String?=nil, handler: [RouterHandler]) -> Router {
        return routingHelper(.Notify, pattern: path, handler: handler)
    }
    
    public func notify(_ path: String?=nil, middleware: RouterMiddleware...) -> Router {
        return routingHelper(.Notify, pattern: path, middleware: middleware)
    }
    
    public func notify(_ path: String?=nil, middleware: [RouterMiddleware]) -> Router {
        return routingHelper(.Notify, pattern: path, middleware: middleware)
    }
    
    // MARK: Subscribe
    public func subscribe(_ path: String?=nil, handler: RouterHandler...) -> Router {
        return routingHelper(.Subscribe, pattern: path, handler: handler)
    }
    
    public func subscribe(_ path: String?=nil, handler: [RouterHandler]) -> Router {
        return routingHelper(.Subscribe, pattern: path, handler: handler)
    }
    
    public func subscribe(_ path: String?=nil, middleware: RouterMiddleware...) -> Router {
        return routingHelper(.Subscribe, pattern: path, middleware: middleware)
    }
    
    public func subscribe(_ path: String?=nil, middleware: [RouterMiddleware]) -> Router {
        return routingHelper(.Subscribe, pattern: path, middleware: middleware)
    }
    
    // MARK: Unsubscribe
    public func unsubscribe(_ path: String?=nil, handler: RouterHandler...) -> Router {
        return routingHelper(.Unsubscribe, pattern: path, handler: handler)
    }
    
    public func unsubscribe(_ path: String?=nil, handler: [RouterHandler]) -> Router {
        return routingHelper(.Unsubscribe, pattern: path, handler: handler)
    }
    
    public func unsubscribe(_ path: String?=nil, middleware: RouterMiddleware...) -> Router {
        return routingHelper(.Unsubscribe, pattern: path, middleware: middleware)
    }
    
    public func unsubscribe(_ path: String?=nil, middleware: [RouterMiddleware]) -> Router {
        return routingHelper(.Unsubscribe, pattern: path, middleware: middleware)
    }
    
    // MARK: Patch
    public func patch(_ path: String?=nil, handler: RouterHandler...) -> Router {
        return routingHelper(.Patch, pattern: path, handler: handler)
    }
    
    public func patch(_ path: String?=nil, handler: [RouterHandler]) -> Router {
        return routingHelper(.Patch, pattern: path, handler: handler)
    }
    
    public func patch(_ path: String?=nil, middleware: RouterMiddleware...) -> Router {
        return routingHelper(.Patch, pattern: path, middleware: middleware)
    }
    
    public func patch(_ path: String?=nil, middleware: [RouterMiddleware]) -> Router {
        return routingHelper(.Patch, pattern: path, middleware: middleware)
    }
    
    // MARK: Search
    public func search(_ path: String?=nil, handler: RouterHandler...) -> Router {
        return routingHelper(.Search, pattern: path, handler: handler)
    }
    
    public func search(_ path: String?=nil, handler: [RouterHandler]) -> Router {
        return routingHelper(.Search, pattern: path, handler: handler)
    }
    
    public func search(_ path: String?=nil, middleware: RouterMiddleware...) -> Router {
        return routingHelper(.Search, pattern: path, middleware: middleware)
    }
    
    public func search(_ path: String?=nil, middleware: [RouterMiddleware]) -> Router {
        return routingHelper(.Search, pattern: path, middleware: middleware)
    }
    
    // MARK: Connect
    public func connect(_ path: String?=nil, handler: RouterHandler...) -> Router {
        return routingHelper(.Connect, pattern: path, handler: handler)
    }
    
    public func connect(_ path: String?=nil, handler: [RouterHandler]) -> Router {
        return routingHelper(.Connect, pattern: path, handler: handler)
    }
    
    public func connect(_ path: String?=nil, middleware: RouterMiddleware...) -> Router {
        return routingHelper(.Connect, pattern: path, middleware: middleware)
    }
    
    public func connect(_ path: String?=nil, middleware: [RouterMiddleware]) -> Router {
        return routingHelper(.Connect, pattern: path, middleware: middleware)
    }

    // MARK: Use
    @available(*, deprecated, message:"Use Router.all instead")
    public func use(middleware: RouterMiddleware...) -> Router {
        routeElems.append(RouterElement(method: .All, pattern: nil, middleware: middleware))
        return self
    }

    @available(*, deprecated, message:"Use Router.all instead")
    public func use(path: String, middleware: RouterMiddleware...) -> Router {
        routeElems.append(RouterElement(method: .All, pattern: path, middleware: middleware))
        return self
    }

    // MARK: error
    public func error(_ handler: RouterHandler...) -> Router {
        return routingHelper(.Error, pattern: nil, handler: handler)
    }

    public func error(_ handler: [RouterHandler]) -> Router {
        return routingHelper(.Error, pattern: nil, handler: handler)
    }

    public func error(_ middleware: RouterMiddleware...) -> Router {
        return routingHelper(.Error, pattern: nil, middleware: middleware)
    }

    public func error(_ middleware: [RouterMiddleware]) -> Router {
        return routingHelper(.Error, pattern: nil, middleware: middleware)
    }

    private func routingHelper(_ method: RouterMethod, pattern: String?, handler: [RouterHandler]) -> Router {
        routeElems.append(RouterElement(method: method, pattern: pattern, handler: handler))
        return self
    }

    private func routingHelper(_ method: RouterMethod, pattern: String?, middleware: [RouterMiddleware]) -> Router {
        routeElems.append(RouterElement(method: method, pattern: pattern, middleware: middleware))
        return self
    }

    // MARK: Template Engine
    public func setDefaultTemplateEngine(templateEngine: TemplateEngine?) {
        if let templateEngine = templateEngine {
            defaultEngineFileExtension = templateEngine.fileExtension
            add(templateEngine: templateEngine)
            return
        }
        defaultEngineFileExtension = nil
    }

    public func add(templateEngine: TemplateEngine) {
        templateEngines[templateEngine.fileExtension] = templateEngine
    }

    internal func render(_ resource: String, context: [String: Any]) throws -> String {
        let resourceExtension = resource.bridge().pathExtension
        let fileExtension: String
        let resourceWithExtension: String

        if resourceExtension.isEmpty {
            fileExtension = defaultEngineFileExtension ?? ""
            //TODO use stringByAppendingPathExtension once issue https://bugs.swift.org/browse/SR-999 is resolved
            resourceWithExtension = resource + "." + fileExtension
        } else {
            fileExtension = resourceExtension
            resourceWithExtension = resource
        }

        if fileExtension.isEmpty {
            throw TemplatingError.NoDefaultTemplateEngineAndNoExtensionSpecified
        }

        guard let templateEngine = templateEngines[fileExtension] else {
            throw TemplatingError.NoTemplateEngineForExtension(extension: fileExtension)
        }

        let filePath =  viewsPath + resourceWithExtension
        return try templateEngine.render(filePath: filePath, context: context)
    }

    public func route(_ route: String) -> Router {
        let subrouter = Router()
        self.all(route, middleware: subrouter)
        return subrouter
    }
}

///
/// RouterMiddleware extensions
///
extension Router : RouterMiddleware {

    ///
    /// Handle the request as a middleware. Used for subrouting.
    ///
    /// - Parameter request: the router request
    /// - Parameter response: the router response
    ///
    public func handle(request: RouterRequest, response: RouterResponse, next: () -> Void) {
        guard let urlPath = request.parsedUrl.path else {
            Log.error("Failed to handle request")
            return
        }

        let mountpath = request.matchedPath
#if os(Linux)
        let prefixRange = urlPath.rangeOfString(mountpath)
#else
        let prefixRange = urlPath.range(of: mountpath)
#endif
        request.parsedUrl.path?.removeSubrange(prefixRange!)
        if request.parsedUrl.path == "" {
            request.parsedUrl.path = "/"
        }

        process(request: request, response: response) {
            request.parsedUrl.path = urlPath
            next()
        }
    }
}


///
/// HttpServerDelegate extensions
///
extension Router : HttpServerDelegate {

    ///
    /// Handle the request
    ///
    /// - Parameter request: the server request
    /// - Parameter response: the server response
    ///
    public func handle(request: ServerRequest, response: ServerResponse) {

        let routeReq = RouterRequest(request: request)
        let routeResp = RouterResponse(response: response, router: self, request: routeReq)
        process(request: routeReq, response: routeResp) { [unowned self] () in
            do {
                if  !routeResp.invokedEnd {
                    if  routeResp.response.statusCode == HttpStatusCode.NOT_FOUND {
                        self.sendDefaultResponse(routeReq, routeResp: routeResp)
                    }
                    try routeResp.end()
                }
            } catch {
                // Not much to do here
                Log.error("Failed to send response to the client")
            }
        }
    }

    ///
    /// Processes the request
    ///
    /// - Parameter request: the server request
    /// - Parameter response: the server response
    ///
    private func process(request: RouterRequest, response: RouterResponse, callback: () -> Void) {

        guard let urlPath = request.parsedUrl.path else {
            Log.error("Failed to process request")
            return
        }

#if os(Linux)
        let shouldContinue = urlPath.characters.count > kituraResourcePrefix.characters.count && urlPath.bridge().substringToIndex(kituraResourcePrefix.characters.count) == kituraResourcePrefix
#else
        let lengthIndex = kituraResourcePrefix.startIndex.advanced(by: kituraResourcePrefix.characters.count)
        let shouldContinue = urlPath.characters.count > kituraResourcePrefix.characters.count && urlPath.substring(to: lengthIndex) == kituraResourcePrefix
#endif
        if  shouldContinue {
#if os(Linux)
            let resource = urlPath.bridge().substringFromIndex(kituraResourcePrefix.characters.count)
#else
            let resource = urlPath.substring(from: lengthIndex)
#endif
            sendResourceIfExisting(response, resource: resource)
        } else {
            var elemIndex = -1

            // Extra variable to get around use of variable in its own initializer
            var nextElemCallback: (()->Void)?

            let nextElemCallbackHandler = {[unowned request, unowned response, unowned self] () -> Void in
                elemIndex+=1
                if  elemIndex < self.routeElems.count {
<<<<<<< HEAD
                    guard let nextElemCallback = nextElemCallback else {
                        return
                    }
                    self.routeElems[elemIndex].process(request, response: response, next: nextElemCallback)
=======
                    self.routeElems[elemIndex].process(request: request, response: response, next: nextElemCallback!)
>>>>>>> 20589d1d
                } else {
                    callback()
                }
            }
            nextElemCallback = nextElemCallbackHandler

            nextElemCallbackHandler()
        }
    }

    ///
    /// Send default index.html file and it's resources if appropriate, otherwise send default 404 message
    ///
<<<<<<< HEAD
    private func sendDefaultResponse(routeReq: RouterRequest, routeResp: RouterResponse) {
        if routeReq.parsedUrl.path == "/" {
=======
    private func sendDefaultResponse(_ routeReq: RouterRequest, routeResp: RouterResponse) {
        if  routeReq.parsedUrl.path! == "/"  {
>>>>>>> 20589d1d
            sendResourceIfExisting(routeResp, resource: "index.html")
        } else {
            do {
                try routeResp.status(HttpStatusCode.NOT_FOUND).send("Cannot \(String(routeReq.method).uppercased()) \(routeReq.parsedUrl.path ?? "").").end()
            } catch {}
        }
    }

    private func getResourceFilePath(_ resource: String) -> String? {
        let fileManager = NSFileManager.defaultManager()
        let potentialResource = constructResourcePathFromSourceLocation(resource)
        
        let fileExists = fileManager.fileExists(atPath: potentialResource)
        if fileExists {
            return potentialResource
        }
        else {
            return constructResourcePathFromCurrentDirectory(resource, fileManager: fileManager)
        }
    }
    
    private func constructResourcePathFromSourceLocation(_ resource: String) -> String {
        let fileName = NSString(string: #file)
        let resourceFilePrefixRange: NSRange
        #if os(Linux)
            let lastSlash = fileName.rangeOfString("/", options: NSStringCompareOptions.BackwardsSearch)
        #else
            let lastSlash = fileName.range(of: "/", options: NSStringCompareOptions.backwardsSearch)
        #endif
        if  lastSlash.location != NSNotFound  {
            resourceFilePrefixRange = NSMakeRange(0, lastSlash.location+1)
        } else {
            resourceFilePrefixRange = NSMakeRange(0, fileName.length)
        }
        #if os(Linux)
            return fileName.substringWithRange(resourceFilePrefixRange) + "resources/" + resource
        #else
            return fileName.substring(with: resourceFilePrefixRange) + "resources/" + resource
        #endif
    }
    
    private func constructResourcePathFromCurrentDirectory(_ resource: String, fileManager: NSFileManager) -> String? {
        do {
            let packagePath = fileManager.currentDirectoryPath + "/Packages"
            let packages = try fileManager.contentsOfDirectory(atPath: packagePath)
            for package in packages {
                let potentalResource = "\(packagePath)/\(package)/Sources/Kitura/resources/\(resource)"
                let resourceExists = fileManager.fileExists(atPath: potentalResource)
                if resourceExists {
                    return potentalResource
                }
            }
        }
        catch {
            return nil
        }
        return nil
    }


    ///
    /// Get the directory we were compiled from
    ///
    private func sendResourceIfExisting(_ routeResp: RouterResponse, resource: String)  {
        guard let resourceFileName = getResourceFilePath(resource) else {
            return
        }
        
        do {
            try routeResp.send(fileName: resourceFileName)
            routeResp.status(HttpStatusCode.OK)
            try routeResp.end()
        } catch {
            // Fail silently
        }
    }
}<|MERGE_RESOLUTION|>--- conflicted
+++ resolved
@@ -343,177 +343,177 @@
     public func report(_ path: String?=nil, middleware: RouterMiddleware...) -> Router {
         return routingHelper(.Report, pattern: path, middleware: middleware)
     }
-    
+
     public func report(_ path: String?=nil, middleware: [RouterMiddleware]) -> Router {
         return routingHelper(.Report, pattern: path, middleware: middleware)
     }
-    
+
     // MARK: MkActivity
     public func mkActivity(_ path: String?=nil, handler: RouterHandler...) -> Router {
         return routingHelper(.MkActivity, pattern: path, handler: handler)
     }
-    
+
     public func mkActivity(_ path: String?=nil, handler: [RouterHandler]) -> Router {
         return routingHelper(.MkActivity, pattern: path, handler: handler)
     }
-    
+
     public func mkActivity(_ path: String?=nil, middleware: RouterMiddleware...) -> Router {
         return routingHelper(.MkActivity, pattern: path, middleware: middleware)
     }
-    
+
     public func mkActivity(_ path: String?=nil, middleware: [RouterMiddleware]) -> Router {
         return routingHelper(.MkActivity, pattern: path, middleware: middleware)
     }
-    
+
     // MARK: Checkout
     public func checkout(_ path: String?=nil, handler: RouterHandler...) -> Router {
         return routingHelper(.Checkout, pattern: path, handler: handler)
     }
-    
+
     public func checkout(_ path: String?=nil, handler: [RouterHandler]) -> Router {
         return routingHelper(.Checkout, pattern: path, handler: handler)
     }
-    
+
     public func checkout(_ path: String?=nil, middleware: RouterMiddleware...) -> Router {
         return routingHelper(.Checkout, pattern: path, middleware: middleware)
     }
-    
+
     public func checkout(_ path: String?=nil, middleware: [RouterMiddleware]) -> Router {
         return routingHelper(.Checkout, pattern: path, middleware: middleware)
     }
-    
+
     // MARK: Merge
     public func merge(_ path: String?=nil, handler: RouterHandler...) -> Router {
         return routingHelper(.Merge, pattern: path, handler: handler)
     }
-    
+
     public func merge(_ path: String?=nil, handler: [RouterHandler]) -> Router {
         return routingHelper(.Merge, pattern: path, handler: handler)
     }
-    
+
     public func merge(_ path: String?=nil, middleware: RouterMiddleware...) -> Router {
         return routingHelper(.Merge, pattern: path, middleware: middleware)
     }
-    
+
     public func merge(_ path: String?=nil, middleware: [RouterMiddleware]) -> Router {
         return routingHelper(.Merge, pattern: path, middleware: middleware)
     }
-    
+
     // MARK: MSearch
     public func mSearch(_ path: String?=nil, handler: RouterHandler...) -> Router {
         return routingHelper(.MSearch, pattern: path, handler: handler)
     }
-    
+
     public func mSearch(_ path: String?=nil, handler: [RouterHandler]) -> Router {
         return routingHelper(.MSearch, pattern: path, handler: handler)
     }
-    
+
     public func mSearch(_ path: String?=nil, middleware: RouterMiddleware...) -> Router {
         return routingHelper(.MSearch, pattern: path, middleware: middleware)
     }
-    
+
     public func mSearch(_ path: String?=nil, middleware: [RouterMiddleware]) -> Router {
         return routingHelper(.MSearch, pattern: path, middleware: middleware)
     }
-    
+
     // MARK: Notify
     public func notify(_ path: String?=nil, handler: RouterHandler...) -> Router {
         return routingHelper(.Notify, pattern: path, handler: handler)
     }
-    
+
     public func notify(_ path: String?=nil, handler: [RouterHandler]) -> Router {
         return routingHelper(.Notify, pattern: path, handler: handler)
     }
-    
+
     public func notify(_ path: String?=nil, middleware: RouterMiddleware...) -> Router {
         return routingHelper(.Notify, pattern: path, middleware: middleware)
     }
-    
+
     public func notify(_ path: String?=nil, middleware: [RouterMiddleware]) -> Router {
         return routingHelper(.Notify, pattern: path, middleware: middleware)
     }
-    
+
     // MARK: Subscribe
     public func subscribe(_ path: String?=nil, handler: RouterHandler...) -> Router {
         return routingHelper(.Subscribe, pattern: path, handler: handler)
     }
-    
+
     public func subscribe(_ path: String?=nil, handler: [RouterHandler]) -> Router {
         return routingHelper(.Subscribe, pattern: path, handler: handler)
     }
-    
+
     public func subscribe(_ path: String?=nil, middleware: RouterMiddleware...) -> Router {
         return routingHelper(.Subscribe, pattern: path, middleware: middleware)
     }
-    
+
     public func subscribe(_ path: String?=nil, middleware: [RouterMiddleware]) -> Router {
         return routingHelper(.Subscribe, pattern: path, middleware: middleware)
     }
-    
+
     // MARK: Unsubscribe
     public func unsubscribe(_ path: String?=nil, handler: RouterHandler...) -> Router {
         return routingHelper(.Unsubscribe, pattern: path, handler: handler)
     }
-    
+
     public func unsubscribe(_ path: String?=nil, handler: [RouterHandler]) -> Router {
         return routingHelper(.Unsubscribe, pattern: path, handler: handler)
     }
-    
+
     public func unsubscribe(_ path: String?=nil, middleware: RouterMiddleware...) -> Router {
         return routingHelper(.Unsubscribe, pattern: path, middleware: middleware)
     }
-    
+
     public func unsubscribe(_ path: String?=nil, middleware: [RouterMiddleware]) -> Router {
         return routingHelper(.Unsubscribe, pattern: path, middleware: middleware)
     }
-    
+
     // MARK: Patch
     public func patch(_ path: String?=nil, handler: RouterHandler...) -> Router {
         return routingHelper(.Patch, pattern: path, handler: handler)
     }
-    
+
     public func patch(_ path: String?=nil, handler: [RouterHandler]) -> Router {
         return routingHelper(.Patch, pattern: path, handler: handler)
     }
-    
+
     public func patch(_ path: String?=nil, middleware: RouterMiddleware...) -> Router {
         return routingHelper(.Patch, pattern: path, middleware: middleware)
     }
-    
+
     public func patch(_ path: String?=nil, middleware: [RouterMiddleware]) -> Router {
         return routingHelper(.Patch, pattern: path, middleware: middleware)
     }
-    
+
     // MARK: Search
     public func search(_ path: String?=nil, handler: RouterHandler...) -> Router {
         return routingHelper(.Search, pattern: path, handler: handler)
     }
-    
+
     public func search(_ path: String?=nil, handler: [RouterHandler]) -> Router {
         return routingHelper(.Search, pattern: path, handler: handler)
     }
-    
+
     public func search(_ path: String?=nil, middleware: RouterMiddleware...) -> Router {
         return routingHelper(.Search, pattern: path, middleware: middleware)
     }
-    
+
     public func search(_ path: String?=nil, middleware: [RouterMiddleware]) -> Router {
         return routingHelper(.Search, pattern: path, middleware: middleware)
     }
-    
+
     // MARK: Connect
     public func connect(_ path: String?=nil, handler: RouterHandler...) -> Router {
         return routingHelper(.Connect, pattern: path, handler: handler)
     }
-    
+
     public func connect(_ path: String?=nil, handler: [RouterHandler]) -> Router {
         return routingHelper(.Connect, pattern: path, handler: handler)
     }
-    
+
     public func connect(_ path: String?=nil, middleware: RouterMiddleware...) -> Router {
         return routingHelper(.Connect, pattern: path, middleware: middleware)
     }
-    
+
     public func connect(_ path: String?=nil, middleware: [RouterMiddleware]) -> Router {
         return routingHelper(.Connect, pattern: path, middleware: middleware)
     }
@@ -706,14 +706,8 @@
             let nextElemCallbackHandler = {[unowned request, unowned response, unowned self] () -> Void in
                 elemIndex+=1
                 if  elemIndex < self.routeElems.count {
-<<<<<<< HEAD
-                    guard let nextElemCallback = nextElemCallback else {
-                        return
-                    }
-                    self.routeElems[elemIndex].process(request, response: response, next: nextElemCallback)
-=======
-                    self.routeElems[elemIndex].process(request: request, response: response, next: nextElemCallback!)
->>>>>>> 20589d1d
+                    guard let nextElemCallback = nextElemCallback else { return }
+                    self.routeElems[elemIndex].process(request: request, response: response, next: nextElemCallback)
                 } else {
                     callback()
                 }
@@ -727,13 +721,8 @@
     ///
     /// Send default index.html file and it's resources if appropriate, otherwise send default 404 message
     ///
-<<<<<<< HEAD
-    private func sendDefaultResponse(routeReq: RouterRequest, routeResp: RouterResponse) {
+    private func sendDefaultResponse(_ routeReq: RouterRequest, routeResp: RouterResponse) {
         if routeReq.parsedUrl.path == "/" {
-=======
-    private func sendDefaultResponse(_ routeReq: RouterRequest, routeResp: RouterResponse) {
-        if  routeReq.parsedUrl.path! == "/"  {
->>>>>>> 20589d1d
             sendResourceIfExisting(routeResp, resource: "index.html")
         } else {
             do {
@@ -745,7 +734,7 @@
     private func getResourceFilePath(_ resource: String) -> String? {
         let fileManager = NSFileManager.defaultManager()
         let potentialResource = constructResourcePathFromSourceLocation(resource)
-        
+
         let fileExists = fileManager.fileExists(atPath: potentialResource)
         if fileExists {
             return potentialResource
@@ -754,7 +743,7 @@
             return constructResourcePathFromCurrentDirectory(resource, fileManager: fileManager)
         }
     }
-    
+
     private func constructResourcePathFromSourceLocation(_ resource: String) -> String {
         let fileName = NSString(string: #file)
         let resourceFilePrefixRange: NSRange
@@ -774,7 +763,7 @@
             return fileName.substring(with: resourceFilePrefixRange) + "resources/" + resource
         #endif
     }
-    
+
     private func constructResourcePathFromCurrentDirectory(_ resource: String, fileManager: NSFileManager) -> String? {
         do {
             let packagePath = fileManager.currentDirectoryPath + "/Packages"
@@ -801,7 +790,7 @@
         guard let resourceFileName = getResourceFilePath(resource) else {
             return
         }
-        
+
         do {
             try routeResp.send(fileName: resourceFileName)
             routeResp.status(HttpStatusCode.OK)
