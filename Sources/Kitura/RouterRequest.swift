/*
 * Copyright IBM Corporation 2016
 *
 * Licensed under the Apache License, Version 2.0 (the "License");
 * you may not use this file except in compliance with the License.
 * You may obtain a copy of the License at
 *
 * http://www.apache.org/licenses/LICENSE-2.0
 *
 * Unless required by applicable law or agreed to in writing, software
 * distributed under the License is distributed on an "AS IS" BASIS,
 * WITHOUT WARRANTIES OR CONDITIONS OF ANY KIND, either express or implied.
 * See the License for the specific language governing permissions and
 * limitations under the License.
 */

import KituraNet
import Socket
import LoggerAPI

import Foundation

// MARK: RouterRequest

/// Router request.
public class RouterRequest {

    /// The server request.
    let serverRequest: ServerRequest

    /// The hostname of the request.
    public var hostname: String {
        return urlComponents.host ?? ""
    }

    ///The port of the request.
    public var port: Int {
        return urlComponents.port ?? (urlComponents.scheme == "https" ? 443 : 80)
    }

    /// The domain name of the request.
    public private(set) lazy var domain: String = { [unowned self] in
        let pattern = "([a-z0-9][a-z0-9\\-]{1,63}\\.[a-z\\.]{2,6})$"
        do {
            let regex = try RegularExpressionType(pattern: pattern, options: [.caseInsensitive])

            let hostnameRange = NSMakeRange(0, self.hostname.utf8.count)

            guard let match = regex.matches(in: self.hostname, options: [], range: hostnameRange).first else {
                return self.hostname
            }

            let range = match.range

            return NSString(string: self.hostname).substring(with: range)
        } catch {
            Log.error("Failed to create regular expressions for domain property")
            return self.hostname
        }
    }()

    /// The subdomains string array of request.
    public private(set) lazy var subdomains: [String] = { [unowned self] in
        let backwards = String.CompareOptions.backwards
        let subdomainsString = self.hostname
            .replacingOccurrences(of: self.domain,
                                  with: "",
                                  options: [ backwards ],
                                  range: self.hostname.startIndex..<self.hostname.endIndex)

        var subdomains = subdomainsString.components(separatedBy: ".")

        return subdomains.filter { !$0.isEmpty }
    }()

    /// The HTTP version of the request.
    public let httpVersion: HTTPVersion

    /// The method of the request.
    public let method: RouterMethod

    /// The parsed URL.
    @available(*, deprecated, message: "use 'urlComponents' instead")
    public var parsedURL: URLParser {
        var path = urlComponents.percentEncodedPath
        if let query = urlComponents.percentEncodedQuery {
            path += "?" + query
        }
        let pathData = path.data(using: .utf8) ?? Data()
        return URLParser(url: pathData, isConnect: false)
    }

    /// The router as a String.
    public internal(set) var route: String?

    /// The currently matched section of the URL.
    public internal(set) var matchedPath = ""

    /// A Bool that indicates whether or not a partial match of the path by the pattern is
    /// sufficient. If true, subrouter will snip matchedPath from path before processing
    /// middleware
    var allowPartialMatch = true

    /// The original URL as a string.
    public var originalURL : String { return serverRequest.urlComponents.string ?? "" }

    /// The URL.
    /// This contains just the path and query parameters starting with '/'
    /// Use "urlComponents" for the full URL
    @available(*, deprecated, message:
        "This contains just the path and query parameters starting with '/'. use 'urlComponents' instead")
    public var url : String { return serverRequest.urlString }

    /// The URL from the request as URLComponents
    public internal(set) var urlComponents = URLComponents()

    /// List of HTTP headers with simple String values.
    public let headers: Headers

    /// IP address string of server.
    public var remoteAddress: String { return serverRequest.remoteAddress }

    /// Parsed Cookies, used to do a lazy parsing of the appropriate headers.
    public lazy var cookies: [String: HTTPCookie] = { [unowned self] in
        return Cookies.parse(headers: self.serverRequest.headers)
    }()
<<<<<<< HEAD

=======
    
    /// Set of parsed cookies.
    public var cookies: [String: HTTPCookie] {
        return _cookies.cookies
    }
    
>>>>>>> 9b5a77e9
    /// List of URL parameters.
    public internal(set) var parameters: [String:String] = [:]
    
    /// List of query parameters.
    public lazy var queryParameters: [String:String] = { [unowned self] in
        var decodedParameters: [String:String] = [:]
        if let query = self.urlComponents.percentEncodedQuery {
            for item in query.components(separatedBy: "&") {
                guard let range = item.range(of: "=") else {
                    decodedParameters[item] = nil
                    break
                }
                let key = item.substring(to: range.lowerBound)
                let value = item.substring(from: range.upperBound)
                let valueReplacingPlus = value.replacingOccurrences(of: "+", with: " ")
                if let decodedValue = valueReplacingPlus.removingPercentEncoding {
                    decodedParameters[key] = decodedValue
                } else {
                    Log.warning("Unable to decode query parameter \(key)")
                    decodedParameters[key] = valueReplacingPlus
                }
            }
        }
        return decodedParameters
        }()
    
    /// User info.
    public var userInfo: [String: Any] = [:]
    
    /// Body of the message.
    public internal(set) var body: ParsedBody?

    internal var handledNamedParameters = Set<String>()

    /// Initializes a `RouterRequest` instance
    ///
    /// - Parameter request: the server request
    init(request: ServerRequest) {
        serverRequest = request
        urlComponents = serverRequest.urlComponents
        httpVersion = HTTPVersion(major: serverRequest.httpVersionMajor ?? 1, minor: serverRequest.httpVersionMinor ?? 1)
        method = RouterMethod(fromRawValue: serverRequest.method)
        headers = Headers(headers: serverRequest.headers)
    }

    /// Read the body of the request as Data.
    ///
    /// - Parameter into: Data object in which the body of the request is returned.
    /// - Throws: Socket.Error if an error occurred while reading from a socket.
    /// - Returns: the number of bytes read.
    public func read(into data: inout Data) throws -> Int {
        return try serverRequest.read(into: &data)
    }

    /// Read the body of the request as String.
    ///
    /// - Throws: Socket.Error if an error occurred while reading from a socket.
    /// - Returns: the String with the request body.
    public func readString() throws -> String? {
        return try serverRequest.readString()
    }

    /// Check if passed in types are acceptable based on the request's header field
    /// specified in the first parameter.
    ///
    /// - Parameter header: name of request's header field to be checked.
    /// - Parameter types: array of content/mime type strings.
    /// - Returns: most acceptable type or nil if there are none.
    public func accepts(header: String = "Accept", types: [String]) -> String? {
        guard let acceptHeaderValue = headers[header] else {
            return nil
        }

        let headerValues = acceptHeaderValue.characters.split(separator: ",").map(String.init)
        return MimeTypeAcceptor.accepts(headerValues: headerValues, types: types)
    }

    /// Check if passed in types are acceptable based on the request's header field
    /// specified in the first parameter.
    ///
    /// - Parameter header: name of request's header field to be checked.
    /// - Parameter types: content/mime type strings.
    /// - Returns: most acceptable type or nil if there are none.
    public func accepts(header: String = "Accept", types: String...) -> String? {
        return accepts(header:header, types: types)
    }

    /// Check if passed in types are acceptable based on the request's header field
    /// specified in the first parameter.
    ///
    /// - Parameter header: name of request's header field to be checked.
    /// - Parameter type: content/mime type string.
    /// - Returns: most acceptable type or nil if there are none.
    public func accepts(header: String = "Accept", type: String) -> String? {
        return accepts(header:header, types: [type])
    }

}

private class Cookies {
    private static var separator: RegularExpressionType = {
        do {
            // matches that do not contain semicolons and do not start with whitespaces
            // effectively splits string by ";\\s*"
            return try RegularExpressionType(pattern: "[^;\\s][^;]*", options: [])
        } catch { // should never throw here, famous last words
            Log.error("Error creating cookie separator regex: \(error)")
            exit(1)
        }
    }()

    fileprivate static func parse(headers: HeadersContainer) -> [String: HTTPCookie] {
        var cookies = [String: HTTPCookie]()
        if let cookieHeaders = headers["cookie"] {
            for cookieHeader in cookieHeaders {
                let nsCookieHeader = NSString(string: cookieHeader)
                let results = Cookies.separator.matches(in: cookieHeader, options: [], range: NSMakeRange(0, nsCookieHeader.length))

                for result in results {
                    let match = nsCookieHeader.substring(with: NSMakeRange(result.range.location, result.range.length))
                    if let cookie = getCookie(cookieString: match) {
                        cookies[cookie.name] = cookie
                    }
                }
            }
        }
        return cookies
    }

    private static func getCookie(cookieString: String) -> HTTPCookie? {
        guard let range = cookieString.range(of: "=") else {
            return nil
        }

        let name = cookieString.substring(to: range.lowerBound)
        let value = cookieString.substring(from: range.upperBound)
        return HTTPCookie(properties:
            [HTTPCookiePropertyKey.domain: ".",
             HTTPCookiePropertyKey.path: "/",
             HTTPCookiePropertyKey.name: name ,
             HTTPCookiePropertyKey.value: value])
    }
}<|MERGE_RESOLUTION|>--- conflicted
+++ resolved
@@ -124,16 +124,7 @@
     public lazy var cookies: [String: HTTPCookie] = { [unowned self] in
         return Cookies.parse(headers: self.serverRequest.headers)
     }()
-<<<<<<< HEAD
-
-=======
-    
-    /// Set of parsed cookies.
-    public var cookies: [String: HTTPCookie] {
-        return _cookies.cookies
-    }
-    
->>>>>>> 9b5a77e9
+
     /// List of URL parameters.
     public internal(set) var parameters: [String:String] = [:]
     
@@ -254,7 +245,7 @@
 
                 for result in results {
                     let match = nsCookieHeader.substring(with: NSMakeRange(result.range.location, result.range.length))
-                    if let cookie = getCookie(cookieString: match) {
+                    if let cookie = getCookie(cookie: match) {
                         cookies[cookie.name] = cookie
                     }
                 }
@@ -263,13 +254,13 @@
         return cookies
     }
 
-    private static func getCookie(cookieString: String) -> HTTPCookie? {
-        guard let range = cookieString.range(of: "=") else {
+    private static func getCookie(cookie: String) -> HTTPCookie? {
+        guard let range = cookie.range(of: "=") else {
             return nil
         }
 
-        let name = cookieString.substring(to: range.lowerBound)
-        let value = cookieString.substring(from: range.upperBound)
+        let name = cookie.substring(to: range.lowerBound)
+        let value = cookie.substring(from: range.upperBound)
         return HTTPCookie(properties:
             [HTTPCookiePropertyKey.domain: ".",
              HTTPCookiePropertyKey.path: "/",
