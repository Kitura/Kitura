/*
 * Copyright IBM Corporation 2017
 *
 * Licensed under the Apache License, Version 2.0 (the "License");
 * you may not use this file except in compliance with the License.
 * You may obtain a copy of the License at
 *
 * http://www.apache.org/licenses/LICENSE-2.0
 *
 * Unless required by applicable law or agreed to in writing, software
 * distributed under the License is distributed on an "AS IS" BASIS,
 * WITHOUT WARRANTIES OR CONDITIONS OF ANY KIND, either express or implied.
 * See the License for the specific language governing permissions and
 * limitations under the License.
 */

import Foundation
import LoggerAPI
import KituraNet

#if swift(>=4.0)
import SafetyContracts

// Type-safe router
// Note: If an exception is thrown from a handler and is bubbled up to the framework,
// Kitura by default returns a notFound error.
// A few references on errors
// https://stackoverflow.com/questions/9381520/what-is-the-appropriate-http-status-code-response-for-a-general-unsuccessful-req
// https://stackoverflow.com/questions/3290182/rest-http-status-codes-for-failed-validation-or-invalid-duplicate
// https://restfulapi.net/http-status-codes/
// https://docs.oracle.com/en/cloud/iaas/messaging-cloud/csmes/rest-api-http-status-codes-and-error-messages-reference.html#GUID-AAB1EE32-BE4A-4ACC-BEAC-ABA85EB41919
extension Router {
    public typealias ResultClosure = (ProcessHandlerError?) -> Void
    public typealias CodableResultClosure<O: Codable> = (O?, ProcessHandlerError?) -> Void
    public typealias CodableArrayResultClosure<O: Codable> = ([O]?, ProcessHandlerError?) -> Void
    public typealias IdentifierCodableClosure<Id: Identifier, I: Codable, O: Codable> = (Id, I, @escaping CodableResultClosure<O>) -> Void
    public typealias CodableClosure<I: Codable, O: Codable> = (I, @escaping CodableResultClosure<O>) -> Void
    public typealias NonCodableClosure = (@escaping ResultClosure) -> Void
    public typealias IdentifierNonCodableClosure<Id: Identifier> = (Id, @escaping ResultClosure) -> Void
    public typealias CodableArrayClosure<O: Codable> = (@escaping CodableArrayResultClosure<O>) -> Void
    public typealias IdentifierSimpleCodableClosure<Id: Identifier, O: Codable> = (Id, @escaping CodableResultClosure<O>) -> Void
    
    // GET
    public func get<O: Codable>(_ route: String, handler: @escaping CodableArrayClosure<O>) {
        getSafely(route, handler: handler)
    }

    // GET single element
    public func get<Id: Identifier, O: Codable>(_ route: String, handler: @escaping IdentifierSimpleCodableClosure<Id, O>) {
        getSafely(route, handler: handler)
    }

    // DELETE
    public func delete(_ route: String, handler: @escaping NonCodableClosure) {
        deleteSafely(route, handler: handler)
    }

    // DELETE single element
    public func delete<Id: Identifier>(_ route: String, handler: @escaping IdentifierNonCodableClosure<Id>) {
        deleteSafely(route, handler: handler)
    }

    // POST
    public func post<I: Codable, O: Codable>(_ route: String, handler: @escaping CodableClosure<I, O>) {
        postSafely(route, handler: handler)
    }

    // PUT with Identifier
    public func put<Id: Identifier, I: Codable, O: Codable>(_ route: String, handler: @escaping IdentifierCodableClosure<Id, I, O>) {
        putSafely(route, handler: handler)
    }

    // PATCH
    public func patch<Id: Identifier, I: Codable, O: Codable>(_ route: String, handler: @escaping IdentifierCodableClosure<Id, I, O>) {
        patchSafely(route, handler: handler)
    }

     // POST
    fileprivate func postSafely<I: Codable, O: Codable>(_ route: String, handler: @escaping CodableClosure<I, O>) {
        post(route) { request, response, next in
            Log.verbose("Received POST type-safe request")
            guard self.isContentTypeJson(request) else {
                response.status(.unsupportedMediaType)
                next()
                return
            }
<<<<<<< HEAD
            guard !request.hasBodyParserBeenUsed else {
                Log.error("No data in request. Codable routes do not allow the use of a BodyParser.")
                response.status(.internalServerError)
                return
            }
            do {
                // Process incoming data from client
                let id = request.parameters["id"] ?? ""
                let identifier = try Id(value: id)
                let param = try request.read(as: I.self)

                // Define handler to process result from application
=======
            do {
                // Process incoming data from client
                var data = Data()
                let _ = try request.read(into: &data)
                guard !request.hasBodyParserBeenUsed else {
                    Log.error("No data in request. Codable routes do not allow the use of a BodyParser.")
                    response.status(.internalServerError)
                    return
                }
                let param = try JSONDecoder().decode(I.self, from: data)
>>>>>>> f9e82164
                let resultHandler: CodableResultClosure<O> = { result, error in
                    do {
                        if let err = error {
                            let status = self.httpStatusCode(from: err)
                            response.status(status)
                        } else {
                            let encoded = try JSONEncoder().encode(result)
                            response.status(.created)
                            response.send(data: encoded)
                        }
                    } catch {
                        // Http 500 error
                        response.status(.internalServerError)
                    }
                    next()
                }
                // Invoke application handler
                handler(param, resultHandler)
            } catch {
                // Http 400 error
                //response.status(.badRequest)
                // Http 422 error
                response.status(.unprocessableEntity)
                next()
            }
        }
    }

     // PUT with Identifier
    fileprivate func putSafely<Id: Identifier, I: Codable, O: Codable>(_ route: String, handler: @escaping IdentifierCodableClosure<Id, I, O>) {
        if parameterIsPresent(in: route) {
            return
        }
        put("\(route)/:id") { request, response, next in
            Log.verbose("Received PUT type-safe request")
             guard self.isContentTypeJson(request) else {
                response.status(.unsupportedMediaType)
                next()
                return
            }
            guard !request.hasBodyParserBeenUsed else {
                Log.error("No data in request. Codable routes do not allow the use of a BodyParser.")
                response.status(.internalServerError)
                return
            }
            do {
                // Process incoming data from client
<<<<<<< HEAD
                let param = try request.read(as: I.self)
=======
                let id = request.parameters["id"] ?? ""
                var data = Data()
                let _ = try request.read(into: &data)
                guard !request.hasBodyParserBeenUsed else {
                    Log.error("No data in request. Codable routes do not allow the use of a BodyParser.")
                    response.status(.internalServerError)
                    return
                }
                let param = try JSONDecoder().decode(I.self, from: data)
                let identifier = try Id(value: id)
>>>>>>> f9e82164
                let resultHandler: CodableResultClosure<O> = { result, error in
                    do {
                        if let err = error {
                            let status = self.httpStatusCode(from: err)
                            response.status(status)
                        } else {
                            let encoded = try JSONEncoder().encode(result)
                            response.status(.OK)
                            response.send(data: encoded)
                        }
                    } catch {
                        // Http 500 error
                        response.status(.internalServerError)
                    }
                    next()
                }
                // Invoke application handler
                handler(identifier, param, resultHandler)
            } catch {
                response.status(.unprocessableEntity)
                next()
            }
        }
    }

    // PATCH
    fileprivate func patchSafely<Id: Identifier, I: Codable, O: Codable>(_ route: String, handler: @escaping IdentifierCodableClosure<Id, I, O>) {
        if parameterIsPresent(in: route) {
            return
        }
        patch("\(route)/:id") { request, response, next in
            Log.verbose("Received PATCH type-safe request")
            guard self.isContentTypeJson(request) else {
                response.status(.unsupportedMediaType)
                next()
                return
            }
<<<<<<< HEAD
            guard !request.hasBodyParserBeenUsed else {
                Log.error("No data in request. Codable routes do not allow the use of a BodyParser.")
                response.status(.internalServerError)
                return
            }
=======
            
>>>>>>> f9e82164
            do {
                // Process incoming data from client
                let id = request.parameters["id"] ?? ""
                let identifier = try Id(value: id)
<<<<<<< HEAD
                let param = try request.read(as: I.self)

=======
                // Define handler to process result from application
>>>>>>> f9e82164
                let resultHandler: CodableResultClosure<O> = { result, error in
                    do {
                        if let err = error {
                            let status = self.httpStatusCode(from: err)
                            response.status(status)
                        } else {
                            let encoded = try JSONEncoder().encode(result)
                            response.status(.OK)
                            response.send(data: encoded)
                        }
                    } catch {
                        // Http 500 error
                        response.status(.internalServerError)
                    }
                    next()
                }
                // Invoke application handler
                handler(identifier, param, resultHandler)
            } catch {
                // Http 422 error
                response.status(.unprocessableEntity)
                next()
            }
        }
    }
    
    // Get
    fileprivate func getSafely<O: Codable>(_ route: String, handler: @escaping CodableArrayClosure<O>) {
        get(route) { request, response, next in
            Log.verbose("Received GET (plural) type-safe request")
            // Define result handler
            let resultHandler: CodableArrayResultClosure<O> = { result, error in
                do {
                    if let err = error {
                        let status = self.httpStatusCode(from: err)
                        response.status(status)
                    } else {
                        let encoded = try JSONEncoder().encode(result)
                        response.status(.OK)
                        response.send(data: encoded)
                    }
                } catch {
                    // Http 500 error
                    response.status(.internalServerError)
                }
                next()
            }
            handler(resultHandler)
        }
    }

     // GET single element
    fileprivate func getSafely<Id: Identifier, O: Codable>(_ route: String, handler: @escaping IdentifierSimpleCodableClosure<Id, O>) {
        if parameterIsPresent(in: route) {
            return
        }
        get("\(route)/:id") { request, response, next in
            Log.verbose("Received GET (singular) type-safe request")
            do {
                // Define result handler
                let resultHandler: CodableResultClosure<O> = { result, error in
                    do {
                        if let err = error {
                            let status = self.httpStatusCode(from: err)
                            response.status(status)
                        } else {
                            let encoded = try JSONEncoder().encode(result)
                            response.status(.OK)
                            response.send(data: encoded)
                        }
                    } catch {
                         // Http 500 error
                        response.status(.internalServerError)
                    }
                    next()
                }
                // Process incoming data from client
                let id = request.parameters["id"] ?? ""
                let identifier = try Id(value: id)
                handler(identifier, resultHandler)
            } catch {
                // Http 422 error
                response.status(.unprocessableEntity)
                next()
            }
        }
    }

     // DELETE
    fileprivate func deleteSafely(_ route: String, handler: @escaping NonCodableClosure) {
        delete(route) { request, response, next in
            Log.verbose("Received DELETE (plural) type-safe request")
            // Define result handler   
            let resultHandler: ResultClosure = { error in
                if let err = error {
                    let status = self.httpStatusCode(from: err)
                    response.status(status)
                } else {
                    response.status(.OK)
                }
                next()
            }
            handler(resultHandler)
        }
    }

     // DELETE single element
    fileprivate func deleteSafely<Id: Identifier>(_ route: String, handler: @escaping IdentifierNonCodableClosure<Id>) {
        if parameterIsPresent(in: route) {
            return
        }
        delete("\(route)/:id") { request, response, next in
            Log.verbose("Received DELETE (singular) type-safe request")
            let resultHandler: ResultClosure = { error in
                if let err = error {
                    let status = self.httpStatusCode(from: err)
                    response.status(status)
                } else {
                    response.status(.OK)
                }
                next()
            }
            // Process incoming data from client
            do {
                let id = request.parameters["id"] ?? ""
                let identifier = try Id(value: id)
                handler(identifier, resultHandler)
            } catch {
                 // Http 422 error
                response.status(.unprocessableEntity)
                next()
            }
        }
    }

    private func parameterIsPresent(in route: String) -> Bool {
        if route.contains(":") {
            let paramaterString = route.split(separator: ":", maxSplits: 1, omittingEmptySubsequences: false)
            let parameter = paramaterString.count > 0 ? paramaterString[1] : ""
            Log.error("Erroneous path '\(route)', parameter ':\(parameter)' is not allowed. Codable routes do not allow parameters.")
            return true
        }
        return false
    }
    
    private func isContentTypeJson(_ request: RouterRequest) -> Bool {
        guard let contentType = request.headers["Content-Type"] else {
            return false
        }
        return (contentType == "application/json")
    }

    private func httpStatusCode(from error: ProcessHandlerError) -> HTTPStatusCode {
        let status: HTTPStatusCode = HTTPStatusCode(rawValue: error.rawValue) ?? .unknown
        return status
    }
}

// For consistency, we have the register method as an
// extension to the Router class.
extension Router {
    // CRUD API type safe routing
    // (URL path and HTTP verb are inferred by the framework)
    public func register<I: Persistable>(api: I.Type) {
        api.registerHandlers(router: self)
        Log.verbose("Registered API: \(api)")
    }
}

// Persistable extension
extension Persistable {
    static func registerHandlers(router: Router) {
        router.postSafely(route, handler: self.create)
        Log.verbose("Registered POST for: \(self)")

        // Register update
        router.putSafely(route, handler: self.update)
        Log.verbose("Registered PUT for: \(self)")

        // Register read ALL
        router.getSafely(route, handler: self.read as Router.CodableArrayClosure)
        Log.verbose("Registered GET for: \(self)")

        // Register read Single
        router.getSafely(route, handler: self.read as Router.IdentifierSimpleCodableClosure)
        Log.verbose("Registered single GET for: \(self)")

        // Register delete all
        router.deleteSafely(route, handler: self.delete as Router.NonCodableClosure)
        Log.verbose("Registered DELETE for: \(self)")

        // Register delete single
        router.deleteSafely(route, handler: self.delete as Router.IdentifierNonCodableClosure)
        Log.verbose("Registered single DELETE for: \(self)")
    }
}

#endif<|MERGE_RESOLUTION|>--- conflicted
+++ resolved
@@ -84,7 +84,6 @@
                 next()
                 return
             }
-<<<<<<< HEAD
             guard !request.hasBodyParserBeenUsed else {
                 Log.error("No data in request. Codable routes do not allow the use of a BodyParser.")
                 response.status(.internalServerError)
@@ -92,23 +91,9 @@
             }
             do {
                 // Process incoming data from client
-                let id = request.parameters["id"] ?? ""
-                let identifier = try Id(value: id)
                 let param = try request.read(as: I.self)
 
                 // Define handler to process result from application
-=======
-            do {
-                // Process incoming data from client
-                var data = Data()
-                let _ = try request.read(into: &data)
-                guard !request.hasBodyParserBeenUsed else {
-                    Log.error("No data in request. Codable routes do not allow the use of a BodyParser.")
-                    response.status(.internalServerError)
-                    return
-                }
-                let param = try JSONDecoder().decode(I.self, from: data)
->>>>>>> f9e82164
                 let resultHandler: CodableResultClosure<O> = { result, error in
                     do {
                         if let err = error {
@@ -156,20 +141,10 @@
             }
             do {
                 // Process incoming data from client
-<<<<<<< HEAD
+                let id = request.parameters["id"] ?? ""
+                let identifier = try Id(value: id)
                 let param = try request.read(as: I.self)
-=======
-                let id = request.parameters["id"] ?? ""
-                var data = Data()
-                let _ = try request.read(into: &data)
-                guard !request.hasBodyParserBeenUsed else {
-                    Log.error("No data in request. Codable routes do not allow the use of a BodyParser.")
-                    response.status(.internalServerError)
-                    return
-                }
-                let param = try JSONDecoder().decode(I.self, from: data)
-                let identifier = try Id(value: id)
->>>>>>> f9e82164
+
                 let resultHandler: CodableResultClosure<O> = { result, error in
                     do {
                         if let err = error {
@@ -207,25 +182,18 @@
                 next()
                 return
             }
-<<<<<<< HEAD
             guard !request.hasBodyParserBeenUsed else {
                 Log.error("No data in request. Codable routes do not allow the use of a BodyParser.")
                 response.status(.internalServerError)
                 return
             }
-=======
-            
->>>>>>> f9e82164
             do {
                 // Process incoming data from client
                 let id = request.parameters["id"] ?? ""
                 let identifier = try Id(value: id)
-<<<<<<< HEAD
                 let param = try request.read(as: I.self)
 
-=======
                 // Define handler to process result from application
->>>>>>> f9e82164
                 let resultHandler: CodableResultClosure<O> = { result, error in
                     do {
                         if let err = error {
