--- conflicted
+++ resolved
@@ -82,21 +82,14 @@
                 next()
                 return
             }
-            
+            guard !request.hasBodyParserBeenUsed else {
+                Log.error("No data in request. Codable routes do not allow the use of a BodyParser.")
+                response.status(.internalServerError)
+                return
+            }
             do {
                 // Process incoming data from client
                 let id = request.parameters["id"] ?? ""
-<<<<<<< HEAD
-=======
-                var data = Data()
-                let _ = try request.read(into: &data)
-                guard !request.hasBodyParserBeenUsed else {
-                    Log.error("No data in request. Codable routes do not allow the use of a BodyParser.")
-                    response.status(.internalServerError)
-                    return
-                }
-                let param = try JSONDecoder().decode(I.self, from: data)
->>>>>>> 97a4270e
                 let identifier = try Id(value: id)
                 let param = try request.read(as: I.self)
 
@@ -136,20 +129,14 @@
                 next()
                 return
             }
+            guard !request.hasBodyParserBeenUsed else {
+                Log.error("No data in request. Codable routes do not allow the use of a BodyParser.")
+                response.status(.internalServerError)
+                return
+            }
             do {
                 // Process incoming data from client
-<<<<<<< HEAD
                 let param = try request.read(as: I.self)
-=======
-                var data = Data()
-                let _ = try request.read(into: &data)
-                guard !request.hasBodyParserBeenUsed else {
-                    Log.error("No data in request. Codable routes do not allow the use of a BodyParser.")
-                    response.status(.internalServerError)
-                    return
-                }
-                let param = try JSONDecoder().decode(I.self, from: data)
->>>>>>> 97a4270e
                 let resultHandler: CodableResultClosure<O> = { result, error in
                     do {
                         if let err = error {
@@ -190,20 +177,14 @@
                 next()
                 return
             }
+            guard !request.hasBodyParserBeenUsed else {
+                Log.error("No data in request. Codable routes do not allow the use of a BodyParser.")
+                response.status(.internalServerError)
+                return
+            }
             do {
                 // Process incoming data from client
                 let id = request.parameters["id"] ?? ""
-<<<<<<< HEAD
-=======
-                var data = Data()
-                let _ = try request.read(into: &data)
-                guard !request.hasBodyParserBeenUsed else {
-                    Log.error("No data in request. Codable routes do not allow the use of a BodyParser.")
-                    response.status(.internalServerError)
-                    return
-                }
-                let param = try JSONDecoder().decode(I.self, from: data)
->>>>>>> 97a4270e
                 let identifier = try Id(value: id)
                 let param = try request.read(as: I.self)
 
