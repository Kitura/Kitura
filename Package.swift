/**
 * Copyright IBM Corporation 2016
 *
 * Licensed under the Apache License, Version 2.0 (the "License");
 * you may not use this file except in compliance with the License.
 * You may obtain a copy of the License at
 *
 * http://www.apache.org/licenses/LICENSE-2.0
 *
 * Unless required by applicable law or agreed to in writing, software
 * distributed under the License is distributed on an "AS IS" BASIS,
 * WITHOUT WARRANTIES OR CONDITIONS OF ANY KIND, either express or implied.
 * See the License for the specific language governing permissions and
 * limitations under the License.
 **/

import PackageDescription

let package = Package(
    name: "Kitura",
        dependencies: [
<<<<<<< HEAD
            .Package(url: "https://github.com/IBM-Swift/Kitura-net.git", majorVersion: 0, minor: 19),
            .Package(url: "https://github.com/IBM-Swift/SwiftyJSON.git", majorVersion: 9),
            .Package(url: "https://github.com/IBM-Swift/Kitura-TemplateEngine.git", majorVersion: 0, minor: 13)
=======
            .Package(url: "https://github.com/IBM-Swift/Kitura-net.git", majorVersion: 0, minor: 17),
            .Package(url: "https://github.com/IBM-Swift/SwiftyJSON.git", majorVersion: 8),
            .Package(url: "https://github.com/IBM-Swift/Kitura-TemplateEngine.git", majorVersion: 0, minor: 16)
>>>>>>> ecce3d59
        ]
)<|MERGE_RESOLUTION|>--- conflicted
+++ resolved
@@ -19,14 +19,8 @@
 let package = Package(
     name: "Kitura",
         dependencies: [
-<<<<<<< HEAD
             .Package(url: "https://github.com/IBM-Swift/Kitura-net.git", majorVersion: 0, minor: 19),
             .Package(url: "https://github.com/IBM-Swift/SwiftyJSON.git", majorVersion: 9),
-            .Package(url: "https://github.com/IBM-Swift/Kitura-TemplateEngine.git", majorVersion: 0, minor: 13)
-=======
-            .Package(url: "https://github.com/IBM-Swift/Kitura-net.git", majorVersion: 0, minor: 17),
-            .Package(url: "https://github.com/IBM-Swift/SwiftyJSON.git", majorVersion: 8),
             .Package(url: "https://github.com/IBM-Swift/Kitura-TemplateEngine.git", majorVersion: 0, minor: 16)
->>>>>>> ecce3d59
         ]
 )