/**
 * Copyright IBM Corporation 2016
 *
 * Licensed under the Apache License, Version 2.0 (the "License");
 * you may not use this file except in compliance with the License.
 * You may obtain a copy of the License at
 *
 * http://www.apache.org/licenses/LICENSE-2.0
 *
 * Unless required by applicable law or agreed to in writing, software
 * distributed under the License is distributed on an "AS IS" BASIS,
 * WITHOUT WARRANTIES OR CONDITIONS OF ANY KIND, either express or implied.
 * See the License for the specific language governing permissions and
 * limitations under the License.
 **/

import PackageDescription

let package = Package(
    name: "Kitura",
        dependencies: [
<<<<<<< HEAD
            .Package(url: "https://github.com/IBM-Swift/Kitura-net.git", majorVersion: 0, minor: 6),
=======
            .Package(url: "https://github.com/IBM-Swift/Kitura-net.git", majorVersion: 0, minor: 7),
>>>>>>> cc180ce4
            .Package(url: "https://github.com/IBM-Swift/LoggerAPI.git", majorVersion: 0, minor: 4),
            .Package(url: "https://github.com/IBM-Swift/SwiftyJSON.git", majorVersion: 5),
            .Package(url: "https://github.com/IBM-Swift/Kitura-TemplateEngine.git", majorVersion: 0, minor: 0)
        ]
)<|MERGE_RESOLUTION|>--- conflicted
+++ resolved
@@ -19,11 +19,7 @@
 let package = Package(
     name: "Kitura",
         dependencies: [
-<<<<<<< HEAD
-            .Package(url: "https://github.com/IBM-Swift/Kitura-net.git", majorVersion: 0, minor: 6),
-=======
-            .Package(url: "https://github.com/IBM-Swift/Kitura-net.git", majorVersion: 0, minor: 7),
->>>>>>> cc180ce4
+            .Package(url: "https://github.com/IBM-Swift/Kitura-net.git", majorVersion: 0, minor: 8),
             .Package(url: "https://github.com/IBM-Swift/LoggerAPI.git", majorVersion: 0, minor: 4),
             .Package(url: "https://github.com/IBM-Swift/SwiftyJSON.git", majorVersion: 5),
             .Package(url: "https://github.com/IBM-Swift/Kitura-TemplateEngine.git", majorVersion: 0, minor: 0)
