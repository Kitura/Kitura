--- conflicted
+++ resolved
@@ -19,16 +19,9 @@
 let package = Package(
     name: "Kitura",
         dependencies: [
-<<<<<<< HEAD
-            .Package(url: "https://github.com/IBM-Swift/Kitura-net.git", majorVersion: 0, minor: 10),
-            .Package(url: "https://github.com/IBM-Swift/LoggerAPI.git", majorVersion: 0, minor: 4),
-            .Package(url: "https://github.com/IBM-Swift/SwiftyJSON.git", majorVersion: 5),
-            .Package(url: "https://github.com/IBM-Swift/Kitura-TemplateEngine.git", majorVersion: 0, minor: 10)
-=======
-            .Package(url: "https://github.com/IBM-Swift/Kitura-net.git", majorVersion: 0, minor: 11),
+            .Package(url: "https://github.com/IBM-Swift/Kitura-net.git", majorVersion: 0, minor: 12),
             .Package(url: "https://github.com/IBM-Swift/LoggerAPI.git", majorVersion: 0, minor: 5),
             .Package(url: "https://github.com/IBM-Swift/SwiftyJSON.git", majorVersion: 6),
             .Package(url: "https://github.com/IBM-Swift/Kitura-TemplateEngine.git", majorVersion: 0, minor: 9)
->>>>>>> 30808680
         ]
 )